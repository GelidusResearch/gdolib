/* GdoLib - A library for controlling garage door openers.
 * Copyright (C) 2024  Konnected Inc.
 *
 * This program is free software: you can redistribute it and/or modify
 * it under the terms of the GNU General Public License as published by
 * the Free Software Foundation, either version 3 of the License, or
 * (at your option) any later version.
 *
 * This program is distributed in the hope that it will be useful,
 * but WITHOUT ANY WARRANTY; without even the implied warranty of
 * MERCHANTABILITY or FITNESS FOR A PARTICULAR PURPOSE.  See the
 * GNU General Public License for more details.
 *
 * You should have received a copy of the GNU General Public License
 * along with this program.  If not, see <http://www.gnu.org/licenses/>.
 */

#include "gdo_priv.h"
#include "secplus.h"
#include <string.h>


#define __STDC_FORMAT_MACROS 1
#include <inttypes.h>

<<<<<<< HEAD
/***************************** LOCAL FUNCTION DECLARATIONS
 * ****************************/
static void obst_isr_handler(void *arg);
static void gdo_main_task(void *arg);
static void gdo_sync_task(void *arg);
static void v1_status_timer_cb(void *arg);
static void motion_detect_timer_cb(void *arg);
static void door_position_sync_timer_cb(void *arg);
static void scheduled_cmd_timer_cb(void *arg);
static void obst_timer_cb(void *arg);
=======

/***************************** LOCAL FUNCTION DECLARATIONS ****************************/
static void obst_isr_handler(void* arg);
static void gdo_main_task(void* arg);
static void gdo_sync_task(void* arg);
static void v1_status_timer_cb(void* arg);
static void motion_detect_timer_cb(void* arg);
static void door_position_sync_timer_cb(void* arg);
static void scheduled_cmd_timer_cb(void* arg);
static void scheduled_event_timer_cb(void* arg);
static void obst_timer_cb(void* arg);
>>>>>>> 69f5c9ec
static void get_paired_devices(gdo_paired_device_type_t type);
static void update_light_state(gdo_light_state_t light_state);
static void update_lock_state(gdo_lock_state_t lock_state);
static void update_learn_state(gdo_learn_state_t learn_state);
static void handle_light_action(gdo_light_action_t light_action);
static void update_obstruction_state(gdo_obstruction_state_t obs_state);
static void update_motion_state(gdo_motion_state_t motion_state);
static void update_motor_state(gdo_motor_state_t motor_state);
static void update_button_state(gdo_button_state_t button_state);
static void update_openings(uint8_t nibble, uint16_t openings);
static void update_ttc(uint16_t ttc_seconds);
static void update_paired_devices(gdo_paired_device_type_t type, uint8_t count);
static void update_battery_state(gdo_battery_state_t battery_state);
static void update_door_state(const gdo_door_state_t door_state);
static void decode_packet(uint8_t *packet);
static esp_err_t get_status();
static esp_err_t get_openings();
static esp_err_t send_door_action(gdo_door_action_t action);
static esp_err_t transmit_packet(uint8_t *packet);
static esp_err_t queue_command(gdo_command_t command, uint8_t nibble,
                               uint8_t byte1, uint8_t byte2);
static esp_err_t queue_v1_command(gdo_v1_command_t command);
<<<<<<< HEAD
static esp_err_t schedule_command(gdo_sched_cmd_args_t *cmd_args,
                                  uint32_t time_us);
static esp_err_t gdo_v1_toggle_cmd(gdo_v1_command_t cmd, uint32_t time_us);
=======
static esp_err_t schedule_command(gdo_sched_cmd_args_t *cmd_args, uint32_t time_us);
static esp_err_t schedule_event(gdo_event_type_t event, uint32_t time_us);
static esp_err_t gdo_v1_toggle_cmd(gdo_v1_command_t cmd);
>>>>>>> 69f5c9ec
static esp_err_t queue_event(gdo_event_t event);

/******************************** GLOBAL VARIABLES
 * ************************************/

static gdo_event_callback_t g_event_callback;

static gdo_status_t g_status = {
    .protocol = 0,
    .door = GDO_DOOR_STATE_UNKNOWN,
    .light = GDO_LIGHT_STATE_MAX,
    .lock = GDO_LOCK_STATE_MAX,
    .motion = GDO_MOTION_STATE_MAX,
    .motor = GDO_MOTOR_STATE_MAX,
    .button = GDO_BUTTON_STATE_MAX,
    .battery = GDO_BATT_STATE_UNKNOWN,
    .learn = GDO_LEARN_STATE_MAX,
    .paired_devices = {GDO_PAIRED_DEVICE_COUNT_UNKNOWN,
                       GDO_PAIRED_DEVICE_COUNT_UNKNOWN,
                       GDO_PAIRED_DEVICE_COUNT_UNKNOWN,
                       GDO_PAIRED_DEVICE_COUNT_UNKNOWN,
                       GDO_PAIRED_DEVICE_COUNT_UNKNOWN},
    .synced = false,
    .ttc_enabled = false,
    .openings = 0,
    .ttc_seconds = 0,
    .open_ms = 0,
    .close_ms = 0,
    .door_position = -1,
    .door_target = -1,
    .client_id = 0x5AFE,
    .rolling_code = 0,
};

static bool g_protocol_forced;
static gdo_config_t g_config;
static uint32_t g_door_start_moving_ms;
static TaskHandle_t gdo_main_task_handle;
static TaskHandle_t gdo_sync_task_handle;
static QueueHandle_t gdo_tx_queue;
static QueueHandle_t gdo_event_queue;
static esp_timer_handle_t motion_detect_timer;
static esp_timer_handle_t door_position_sync_timer;
static esp_timer_handle_t obst_timer;
static void *g_user_cb_arg;
static uint32_t g_tx_delay_ms = 50;
static uint32_t g_ttc_delay_s = 0;
static portMUX_TYPE gdo_spinlock = portMUX_INITIALIZER_UNLOCKED;

/******************************* PUBLIC API FUNCTIONS
 * **********************************/

/**
 * @brief Initializes the GDO driver.
 * @param config The configuration for the GDO driver.
 * @return ESP_OK on success, ESP_ERR_INVALID_ARG if the config is invalid,
 * ESP_ERR_NO_MEM if memory allocation fails, ESP_ERR_INVALID_STATE if the
 * driver is already initialized.
 */
esp_err_t gdo_init(const gdo_config_t *config) {
  esp_err_t err = ESP_OK;

  if (!config || config->uart_num >= UART_NUM_MAX ||
      config->uart_tx_pin >= GPIO_NUM_MAX ||
      config->uart_rx_pin >= GPIO_NUM_MAX) {
    return ESP_ERR_INVALID_ARG;
  }

  if (gdo_tx_queue) { // using this as a proxy for the driver being initialized
    return ESP_ERR_INVALID_STATE;
  }

  g_config = *config;

  esp_timer_create_args_t timer_args = {.callback = motion_detect_timer_cb,
                                        .arg = NULL,
                                        .dispatch_method = ESP_TIMER_TASK,
                                        .name = "motion_detect_timer"};
  err = esp_timer_create(&timer_args, &motion_detect_timer);
  if (err != ESP_OK) {
    return err;
  }

  timer_args.callback = door_position_sync_timer_cb;
  timer_args.arg = NULL;
  timer_args.dispatch_method = ESP_TIMER_TASK;
  timer_args.name = "door_position_sync_timer";
  err = esp_timer_create(&timer_args, &door_position_sync_timer);
  if (err != ESP_OK) {
    return err;
  }

  if (g_config.obst_in_pin >= 0 && !g_config.obst_from_status) {
    gpio_config_t io_conf = {0};
    io_conf.intr_type = GPIO_INTR_NEGEDGE;
    io_conf.mode = GPIO_MODE_INPUT;
    io_conf.pin_bit_mask = (1ULL << g_config.obst_in_pin);
    io_conf.pull_down_en = GPIO_PULLDOWN_DISABLE;
    io_conf.pull_up_en = GPIO_PULLUP_ENABLE;
    gdo_obstruction_stats_t *obst_stats =
        (gdo_obstruction_stats_t *)calloc(1, sizeof(gdo_obstruction_stats_t));
    if (!obst_stats) {
      return ESP_ERR_NO_MEM;
    }

    err = gpio_install_isr_service(0);
    if (err != ESP_OK && err != ESP_ERR_INVALID_STATE) {
      return err;
    }

    err = gpio_isr_handler_add(g_config.obst_in_pin, obst_isr_handler,
                               (void *)obst_stats);
    if (err != ESP_OK) {
      return err;
    }

    err = gpio_config(&io_conf);
    if (err != ESP_OK) {
      return err;
    }

    timer_args.callback = obst_timer_cb;
    timer_args.arg = (void *)obst_stats;
    timer_args.dispatch_method = ESP_TIMER_TASK;
    timer_args.name = "obst_timer";
    err = esp_timer_create(&timer_args, &obst_timer);
    if (err != ESP_OK) {
      return err;
    }
  }

  // Begin in secplus protocol v1 as its the easiest to detect.
  uart_config_t uart_config = {
    .baud_rate = 1200,
    .data_bits = UART_DATA_8_BITS,
    .parity = UART_PARITY_EVEN,
    .stop_bits = UART_STOP_BITS_1,
    .flow_ctrl = UART_HW_FLOWCTRL_DISABLE,
#if ESP_IDF_VERSION >= ESP_IDF_VERSION_VAL(5, 0, 0)
    uart_config.source_clk = UART_SCLK_DEFAULT,
#endif
  };

  err = uart_param_config(g_config.uart_num, &uart_config);
  if (err != ESP_OK) {
    return err;
  }

  if (g_config.invert_uart) {
    err = uart_set_line_inverse(g_config.uart_num,
                                UART_SIGNAL_RXD_INV | UART_SIGNAL_TXD_INV);
    if (err != ESP_OK) {
      return err;
    }
  }

  err = uart_set_pin(g_config.uart_num, g_config.uart_tx_pin,
                     g_config.uart_rx_pin, UART_PIN_NO_CHANGE,
                     UART_PIN_NO_CHANGE);
  if (err != ESP_OK) {
    return err;
  }

  gdo_tx_queue = xQueueCreate(16, sizeof(gdo_tx_message_t));
  if (!gdo_tx_queue) {
    return ESP_ERR_NO_MEM;
  }

  ESP_LOGI(TAG, "GDO initilized");
  return ESP_OK;
}

/**
 * @brief Stops and deletes the GDO driver and resets all state values to
 * defaults.
 * @return ESP_OK on success, ESP_ERR_INVALID_STATE if the driver is not
 * initialized.
 */
esp_err_t gdo_deinit(void) {
  esp_err_t err = ESP_OK;
  if (!gdo_tx_queue) { // using this as a proxy for the driver being initialized
    return ESP_ERR_INVALID_STATE;
  }

  if (gdo_main_task_handle) {
    vTaskDelete(gdo_main_task_handle);
    gdo_main_task_handle = NULL;
  }

  if (gdo_sync_task_handle) {
    vTaskDelete(gdo_sync_task_handle);
    gdo_sync_task_handle = NULL;
  }

  if (gdo_tx_queue) {
    vQueueDelete(gdo_tx_queue);
    gdo_tx_queue = NULL;
  }

  if (gdo_event_queue) {
    vQueueDelete(gdo_event_queue);
    gdo_event_queue = NULL;
  }

  if (motion_detect_timer) {
    esp_timer_delete(motion_detect_timer);
    motion_detect_timer = NULL;
  }

  if (door_position_sync_timer) {
    esp_timer_delete(door_position_sync_timer);
    door_position_sync_timer = NULL;
  }

  if (obst_timer) {
    esp_timer_delete(obst_timer);
    obst_timer = NULL;
  }

  g_protocol_forced = false;
  g_status.synced = false;
  g_status.protocol = 0;
  g_status.door = GDO_DOOR_STATE_UNKNOWN;
  g_status.light = GDO_LIGHT_STATE_MAX;
  g_status.lock = GDO_LOCK_STATE_MAX;
  g_status.motion = GDO_MOTION_STATE_MAX;
  g_status.motor = GDO_MOTOR_STATE_MAX;
  g_status.button = GDO_BUTTON_STATE_MAX;
  g_status.battery = GDO_BATT_STATE_UNKNOWN;
  g_status.learn = GDO_LEARN_STATE_MAX;
  g_status.paired_devices.total_remotes = GDO_PAIRED_DEVICE_COUNT_UNKNOWN;
  g_status.paired_devices.total_keypads = GDO_PAIRED_DEVICE_COUNT_UNKNOWN;
  g_status.paired_devices.total_wall_controls = GDO_PAIRED_DEVICE_COUNT_UNKNOWN;
  g_status.paired_devices.total_accessories = GDO_PAIRED_DEVICE_COUNT_UNKNOWN;
  g_status.paired_devices.total_all = GDO_PAIRED_DEVICE_COUNT_UNKNOWN;
  g_status.openings = 0;
  g_status.ttc_seconds = 0;
  g_status.open_ms = 0;
  g_status.close_ms = 0;
  g_status.door_position = -1;
  g_status.door_target = -1;

  err = gpio_reset_pin(g_config.uart_tx_pin);
  if (err != ESP_OK) {
    goto done;
  }

  err = gpio_reset_pin(g_config.uart_rx_pin);
  if (err != ESP_OK) {
    goto done;
  }

  err = uart_driver_delete(g_config.uart_num);

done:
  return err;
}

/**
 * @brief Starts the GDO driver and the UART.
 * @param event_callback The callback function to be called when an event
 * occurs.
 * @param user_arg optional user argument to be passed to the callback.
 * @return ESP_OK on success, ESP_ERR_NO_MEM if task creation fails,
 * ESP_ERR_INVALID_STATE if the driver is not initialized.
 */
esp_err_t gdo_start(gdo_event_callback_t event_callback, void *user_arg) {
  if (!gdo_tx_queue) { // using this as a proxy for the driver being initialized
    return ESP_ERR_INVALID_STATE;
  }
  g_user_cb_arg = user_arg;

  esp_err_t err = uart_driver_install(g_config.uart_num, RX_BUFFER_SIZE, 0, 32,
                                      &gdo_event_queue, 0);
  if (err != ESP_OK) {
    return err;
  }

  uart_flush(g_config.uart_num);

  if (xTaskCreate(gdo_main_task, "gdo_main_task", 4096, NULL, 15,
                  &gdo_main_task_handle) != pdPASS) {
    return ESP_ERR_NO_MEM;
  }

  err = gdo_sync();
  if (err != ESP_OK) {
    return err;
  }

  g_event_callback = event_callback;
  ESP_LOGI(TAG, "GDO Started");
  return err;
}

/**
 * @brief Gets the current status of the GDO.
 * @param status a pointer to the status structure to be filled.
 * @return ESP_OK on success, ESP_ERR_INVALID_ARG if status is NULL.
 * @note This function is performed in a critical section and should be called
 * with caution.
 */
esp_err_t gdo_get_status(gdo_status_t *status) {
  if (!status) {
    return ESP_ERR_INVALID_ARG;
  }
  portENTER_CRITICAL(&gdo_spinlock);
  *status = g_status;
  portEXIT_CRITICAL(&gdo_spinlock);
  return ESP_OK;
}

/**
 * @brief Starts the task that syncs the state of the GDO with the controller.
 * @return ESP_OK on success, ESP_ERR_NO_MEM if task creation fails,
 * ESP_ERR_NOT_FINISHED if the task is already running, ESP_ERR_INVALID_STATE if
 * the driver is not started or already synced.
 */
esp_err_t gdo_sync(void) {
  if (!gdo_main_task_handle ||
      g_status.synced) { // using this as a proxy for the driver being started
    return ESP_ERR_INVALID_STATE;
  }

  if (!gdo_sync_task_handle) {
    if (xTaskCreate(gdo_sync_task, "gdo_task", 4096, NULL, 15,
                    &gdo_sync_task_handle) != pdPASS) {
      return ESP_ERR_NO_MEM;
    }
  } else {
    return ESP_ERR_NOT_FINISHED;
  }
  return ESP_OK;
}

/**
 * @brief Opens the door.
 * @return ESP_OK on success, ESP_ERR_NO_MEM if the queue is full, ESP_FAIL if
 * the encoding fails.
 */
esp_err_t gdo_door_open(void) {
  g_status.door_target = 0;

  if (g_status.door == GDO_DOOR_STATE_OPENING ||
      g_status.door == GDO_DOOR_STATE_OPEN) {
    return ESP_OK;
  }

  return send_door_action(GDO_DOOR_ACTION_OPEN);
}

/**
 * @brief Closes the door.
 * @return ESP_OK on success, ESP_ERR_NO_MEM if the queue is full, ESP_FAIL if
 * the encoding fails.
 */
esp_err_t gdo_door_close(void) {
  g_status.door_target = 10000;

  if (g_status.door == GDO_DOOR_STATE_CLOSING ||
      g_status.door == GDO_DOOR_STATE_CLOSED) {
    return ESP_OK;
  }

  return send_door_action(GDO_DOOR_ACTION_CLOSE);
}

/**
 * @brief Stops the door.
 * @return ESP_OK on success, ESP_ERR_NO_MEM if the queue is full, ESP_FAIL if
 * the encoding fails.
 */
esp_err_t gdo_door_stop(void) {
  if (g_status.door == GDO_DOOR_STATE_OPENING ||
      g_status.door == GDO_DOOR_STATE_CLOSING) {
    return send_door_action(GDO_DOOR_ACTION_STOP);
  }

  return ESP_OK;
}

/**
 * @brief Toggles the door.
 * @return ESP_OK on success, ESP_ERR_NO_MEM if the queue is full, ESP_FAIL if
 * the encoding fails.
 */
esp_err_t gdo_door_toggle(void) {
  return send_door_action(GDO_DOOR_ACTION_TOGGLE);
}

/**
 * @brief Moves the door to a specific target position.
 * @param target The target position to move the door to, 0-10000.
 * @return ESP_OK on success, ESP_ERR_INVALID_ARG if the target is out of range,
 * ESP_ERR_NO_MEM if the queue is full, ESP_ERR_INVALID_STATE if the door
 * position or durations are unknown or the door is moving.
 */
esp_err_t gdo_door_move_to_target(uint32_t target) {
  esp_err_t err = ESP_OK;

  if (target > 10000) {
    return ESP_ERR_INVALID_ARG;
  }

  if (g_status.door_position < 0 || g_status.close_ms == 0 ||
      g_status.open_ms == 0 || g_status.door == GDO_DOOR_STATE_OPENING ||
      g_status.door == GDO_DOOR_STATE_CLOSING) {
    ESP_LOGW(TAG, "Unable to move to target, door position or durations are "
                  "unknown or door is moving");
    return ESP_ERR_INVALID_STATE;
  }

  g_status.door_target = target;

  if (g_status.door_target == 0) {
    return gdo_door_open();
  } else if (g_status.door_target == 10000) {
    return gdo_door_close();
  }

  gdo_door_action_t action = GDO_DOOR_ACTION_MAX;
  int delta = g_status.door_position - g_status.door_target;
  float duration_ms = 0.0f;
  if (delta < 0) {
    action = GDO_DOOR_ACTION_CLOSE;
    duration_ms = (g_status.close_ms / 10000.f) * -delta;
  } else if (delta > 0) {
    action = GDO_DOOR_ACTION_OPEN;
    duration_ms = (g_status.open_ms / 10000.f) * delta;
  } else {
    ESP_LOGD(TAG, "Door is already at target %.2f",
             g_status.door_position / 100.0f);
    return ESP_OK;
  }

  if (duration_ms < 1000) {
    ESP_LOGW(TAG, "Duration is too short, ignoring move to target");
    return ESP_ERR_INVALID_ARG;
  }

  gdo_sched_cmd_args_t args = {
      .cmd = (uint32_t)GDO_DOOR_ACTION_STOP,
      .door_cmd = true,
  };
  err = schedule_command(&args, duration_ms * 1000);
  if (err != ESP_OK) {
    return err;
  }

  err = send_door_action(action);
  return err;
}

/**
 * @brief Turns the light on.
 * @return ESP_OK on success, ESP_ERR_NO_MEM if the queue is full, ESP_FAIL if
 * the encoding fails.
 */
esp_err_t gdo_light_on(void) {
  esp_err_t err = ESP_OK;

  if (g_status.light == GDO_LIGHT_STATE_ON) {
    return err;
  }

<<<<<<< HEAD
  if (g_status.protocol == GDO_PROTOCOL_SEC_PLUS_V1) {
    return gdo_v1_toggle_cmd(V1_CMD_TOGGLE_LIGHT_PRESS, 500000);
  } else {
    err = queue_command(GDO_CMD_LIGHT, GDO_LIGHT_ACTION_ON, 0, 0);
    if (err == ESP_OK) {
      err = get_status();
=======
    if (g_status.protocol & GDO_PROTOCOL_SEC_PLUS_V1) {
        return gdo_v1_toggle_cmd(V1_CMD_TOGGLE_LIGHT_PRESS);
    } else {
        err = queue_command(GDO_CMD_LIGHT, GDO_LIGHT_ACTION_ON, 0, 0);
        if (err == ESP_OK) {
            get_status();
        }
>>>>>>> 69f5c9ec
    }
  }

  return err;
}

/**
 * @brief Turns the light off.
 * @return ESP_OK on success, ESP_ERR_NO_MEM if the queue is full, ESP_FAIL if
 * the encoding fails.
 */
esp_err_t gdo_light_off(void) {
  esp_err_t err = ESP_OK;

  if (g_status.light == GDO_LIGHT_STATE_OFF) {
    return err;
  }

<<<<<<< HEAD
  if (g_status.protocol == GDO_PROTOCOL_SEC_PLUS_V1) {
    return gdo_v1_toggle_cmd(V1_CMD_TOGGLE_LIGHT_PRESS, 500000);
  } else {
    err = queue_command(GDO_CMD_LIGHT, GDO_LIGHT_ACTION_OFF, 0, 0);
    if (err == ESP_OK) {
      err = get_status();
=======
    if (g_status.protocol & GDO_PROTOCOL_SEC_PLUS_V1) {
        return gdo_v1_toggle_cmd(V1_CMD_TOGGLE_LIGHT_PRESS);
    } else {
        err = queue_command(GDO_CMD_LIGHT, GDO_LIGHT_ACTION_OFF, 0, 0);
        if (err == ESP_OK) {
            get_status();
        }
>>>>>>> 69f5c9ec
    }
  }

  return err;
}

/**
 * @brief Sets the time to close.
 * @return ESP_OK on success, ESP_ERR_NO_MEM if the queue is full, ESP_FAIL if the encoding fails.
*/
esp_err_t gdo_set_ttc(uint16_t seconds) {
    esp_err_t err = ESP_OK;

    if (g_status.protocol & GDO_PROTOCOL_SEC_PLUS_V1) {
    } else {
        //queue_command(gdo_command_t command, uint8_t nibble, uint8_t byte1, uint8_t byte2)
        err = queue_command(GDO_CMD_SET_TTC, seconds, 0, 0); 
        if (err == ESP_OK) {
            get_status();
        }
    }

    return err;
}


/**
 * @brief Toggles the light.
 * @return ESP_OK on success, ESP_ERR_NOT_FOUND if current state is unknown,
 * ESP_ERR_NO_MEM if the queue is full, ESP_FAIL if the encoding fails.
 */
esp_err_t gdo_light_toggle(void) {
  if (g_status.light == GDO_LIGHT_STATE_ON) {
    return gdo_light_off();
  } else if (g_status.light == GDO_LIGHT_STATE_OFF) {
    return gdo_light_on();
  } else {
    return ESP_ERR_NOT_FOUND;
  }
}

/**
 * @brief Locks the GDO.
 * @return ESP_OK on success, ESP_ERR_NO_MEM if the queue is full, ESP_FAIL if
 * the encoding fails.
 */
esp_err_t gdo_lock(void) {
  if (g_status.lock == GDO_LOCK_STATE_LOCKED) {
    return ESP_OK;
  }

<<<<<<< HEAD
  if (g_status.protocol == GDO_PROTOCOL_SEC_PLUS_V1) {
    return gdo_v1_toggle_cmd(V1_CMD_TOGGLE_LOCK_PRESS, 500000);
  } else {
    return queue_command(GDO_CMD_LOCK, GDO_LOCK_ACTION_LOCK, 0, 0);
  }
=======
    if (g_status.protocol & GDO_PROTOCOL_SEC_PLUS_V1) {
        return gdo_v1_toggle_cmd(V1_CMD_TOGGLE_LOCK_PRESS);
    } else {
        return queue_command(GDO_CMD_LOCK, GDO_LOCK_ACTION_LOCK, 0, 0);
    }
>>>>>>> 69f5c9ec
}

/**
 * @brief Unlocks the GDO.
 * @return ESP_OK on success, ESP_ERR_NO_MEM if the queue is full, ESP_FAIL if
 * the encoding fails.
 */
esp_err_t gdo_unlock(void) {
  if (g_status.lock == GDO_LOCK_STATE_UNLOCKED) {
    return ESP_OK;
  }

<<<<<<< HEAD
  if (g_status.protocol == GDO_PROTOCOL_SEC_PLUS_V1) {
    return gdo_v1_toggle_cmd(V1_CMD_TOGGLE_LOCK_PRESS, 500000);
  } else {
    return queue_command(GDO_CMD_LOCK, GDO_LOCK_ACTION_UNLOCK, 0, 0);
  }
=======
    if (g_status.protocol & GDO_PROTOCOL_SEC_PLUS_V1) {
        return gdo_v1_toggle_cmd(V1_CMD_TOGGLE_LOCK_PRESS);
    } else {
        return queue_command(GDO_CMD_LOCK, GDO_LOCK_ACTION_UNLOCK, 0, 0);
    }
>>>>>>> 69f5c9ec
}

/**
 * @brief Toggles the lock state of the GDO.
 * @return ESP_OK on success, ESP_ERR_NOT_FOUND if current state is unknown,
 * ESP_ERR_NO_MEM if the queue is full, ESP_FAIL if the encoding fails.
 */
esp_err_t gdo_lock_toggle(void) {
  if (g_status.lock == GDO_LOCK_STATE_LOCKED) {
    return gdo_unlock();
  } else if (g_status.lock == GDO_LOCK_STATE_UNLOCKED) {
    return gdo_lock();
  } else {
    return ESP_ERR_NOT_FOUND;
  }
}

/**
 * @brief Activates the learn mode on the GDO.
 * @return ESP_OK on success, ESP_ERR_NO_MEM if the queue is full, ESP_FAIL if
 * the encoding fails, ESP_ERR_NOT_SUPPORTED if the protocol is secplus v1.
 */
esp_err_t gdo_activate_learn(void) {
  if (g_status.protocol != GDO_PROTOCOL_SEC_PLUS_V2) {
    return ESP_ERR_NOT_SUPPORTED;
  }

  esp_err_t err = queue_command(GDO_CMD_LEARN, GDO_LEARN_ACTION_ACTIVATE, 0, 0);
  if (err != ESP_OK) {
    return err;
  }
  return get_status();
}

/**
 * @brief Deactivates the learn mode on the GDO.
 * @return ESP_OK on success, ESP_ERR_NO_MEM if the queue is full, ESP_FAIL if
 * the encoding fails, ESP_ERR_NOT_SUPPORTED if the protocol is secplus v1.
 */
esp_err_t gdo_deactivate_learn(void) {
  if (g_status.protocol != GDO_PROTOCOL_SEC_PLUS_V2) {
    return ESP_ERR_NOT_SUPPORTED;
  }

  esp_err_t err =
      queue_command(GDO_CMD_LEARN, GDO_LEARN_ACTION_DEACTIVATE, 0, 0);
  if (err != ESP_OK) {
    return err;
  }
  return get_status();
}

/**
 * @brief Clears the paired devices from the GDO.
 * @param type The type of paired devices to clear.
 * @return ESP_OK on success, ESP_ERR_INVALID_ARG if the type is invalid,
 * ESP_ERR_NO_MEM if the queue is full, ESP_FAIL if the encoding fails,
 * ESP_ERR_NOT_SUPPORTED if the protocol is secplus v1.
 */
esp_err_t gdo_clear_paired_devices(gdo_paired_device_type_t type) {
  esp_err_t err = ESP_OK;

  if (g_status.protocol != GDO_PROTOCOL_SEC_PLUS_V2) {
    return ESP_ERR_NOT_SUPPORTED;
  }

  if (type >= GDO_PAIRED_DEVICE_TYPE_MAX) {
    return ESP_ERR_INVALID_ARG;
  }

  if (type == GDO_PAIRED_DEVICE_TYPE_ALL) {
    err = queue_command(GDO_CMD_CLEAR_PAIRED_DEVICES,
                        (GDO_PAIRED_DEVICE_TYPE_REMOTE - 1), 0, 0);
    if (err != ESP_OK) {
      return err;
    }

    err = queue_command(GDO_CMD_CLEAR_PAIRED_DEVICES,
                        (GDO_PAIRED_DEVICE_TYPE_KEYPAD - 1), 0, 0);
    if (err != ESP_OK) {
      return err;
    }

    err = queue_command(GDO_CMD_CLEAR_PAIRED_DEVICES,
                        (GDO_PAIRED_DEVICE_TYPE_WALL_CONTROL - 1), 0, 0);
    if (err != ESP_OK) {
      return err;
    }

    err = queue_command(GDO_CMD_CLEAR_PAIRED_DEVICES,
                        (GDO_PAIRED_DEVICE_TYPE_ACCESSORY - 1), 0, 0);
    if (err != ESP_OK) {
      return err;
    }
  } else {
    err = queue_command(GDO_CMD_CLEAR_PAIRED_DEVICES, (type - 1), 0, 0);
    if (err != ESP_OK) {
      return err;
    }
  }

  // return codes from theses do not indicate command success so skip the rc
  // check
  get_status();
  get_paired_devices(type);
  return err;
}

/**
 * @brief Sets the Security+ V2 rolling code.
 * @param rolling_code The rolling code to set.
 * @return ESP_OK on success, ESP_ERR_INVALID_STATE if the GDO is already
 * synced.
 */
esp_err_t gdo_set_rolling_code(uint32_t rolling_code) {
  if (g_status.synced) {
    return ESP_ERR_INVALID_STATE;
  }

  g_status.rolling_code = rolling_code;
  return ESP_OK;
}

/**
 * @brief Sets the Security+ V2 client id.
 * @param client_id The client id to set.
 * @return ESP_OK on success, ESP_ERR_INVALID_STATE if the GDO is already
 * synced.
 */
esp_err_t gdo_set_client_id(uint32_t client_id) {
  if (g_status.synced) {
    return ESP_ERR_INVALID_STATE;
  }

  g_status.client_id = client_id;
  return ESP_OK;
}

/**
 * @brief Sets the protocol to use to communicate with the GDO.
 * @param protocol The protocol to use.
 * @return ESP_OK on success, ESP_ERR_INVALID_ARG if the protocol is invalid,
 * ESP_ERR_INVALID_STATE if the protocol is already set.
 */
esp_err_t gdo_set_protocol(gdo_protocol_type_t protocol) {
  if (g_status.protocol > 0 && g_status.protocol < GDO_PROTOCOL_MAX) {
    return ESP_ERR_INVALID_STATE;
  }

  if (protocol < GDO_PROTOCOL_MAX) {
    g_status.protocol = protocol;
    g_protocol_forced = protocol > 0;
    return ESP_OK;
  }
  return ESP_ERR_INVALID_ARG;
}

/**
 * @brief Sets the time the door takes to open from fully closed in
 * milliseconds.
 * @param ms The time the door takes to open from fully closed in milliseconds.
 * @return ESP_OK on success, ESP_ERR_INVALID_ARG if the ms is invalid.
 */
esp_err_t gdo_set_open_duration(uint16_t ms) {
  if (ms < 1000 || ms > 65000) {
    return ESP_ERR_INVALID_ARG;
  }

  g_status.open_ms = ms;
  return ESP_OK;
}

/**
 * @brief Sets the time the door takes to close from fully open in milliseconds.
 * @param ms The time the door takes to close from fully open in milliseconds.
 * @return ESP_OK on success, ESP_ERR_INVALID_ARG if the ms is invalid.
 */
esp_err_t gdo_set_close_duration(uint16_t ms) {
  if (ms < 1000 || ms > 65000) {
    return ESP_ERR_INVALID_ARG;
  }

  g_status.close_ms = ms;
  return ESP_OK;
}

<<<<<<< HEAD
/************************************ LOCAL FUNCTIONS
 * ************************************/

/**
 * @brief This task stated by `gdo_sync()` to sync the state of the GDO with the
 * controller.
 * @details This task will query the GDO for the current state of the door, and
 * device information in a loop until timeout or all information is received.
 * Once complete an event of GDO_SYNC_COMPLETE is queued and The task will then
 * delete itself. The status of the sync is stored in the g_status.synced.
 */
static void gdo_sync_task(void *arg) {
  bool synced = true;

  if (g_status.protocol <= GDO_PROTOCOL_SEC_PLUS_V1) {
    uart_set_baudrate(g_config.uart_num, 1200);
    uart_set_parity(g_config.uart_num, UART_PARITY_EVEN);
    uart_flush(g_config.uart_num);
    xQueueReset(gdo_event_queue);
    ulTaskNotifyTake(pdTRUE, pdMS_TO_TICKS(2500));

    if (g_status.door == GDO_DOOR_STATE_UNKNOWN) {
      ESP_LOGW(TAG, "V1 panel not found, trying emulation");
      esp_timer_create_args_t timer_args = {.callback = v1_status_timer_cb,
                                            .arg = NULL,
                                            .dispatch_method = ESP_TIMER_TASK,
                                            .name = "v1_status_timer"};

      esp_timer_handle_t v1_status_timer;
      if (esp_timer_create(&timer_args, &v1_status_timer) != ESP_OK) {
        ESP_LOGE(TAG, "Failed to create V1 status timer");
        synced = false;
        goto done;
      } else {
        uart_flush(g_config.uart_num);
        xQueueReset(gdo_event_queue);
        esp_timer_start_periodic(v1_status_timer, 250 * 1000);
      }
=======
/**
 * @brief Sets the minimum time in milliseconds to wait between sending consecutive commands.
 * @param ms The minimum time in milliseconds.
 * @return ESP_OK on success, ESP_ERR_INVALID_ARG if the time is invalid.
*/
esp_err_t gdo_set_min_command_interval(uint32_t ms) {
    if (ms < 300) {
        ESP_LOGE(TAG, "Invalid minimum command interval: %" PRIu32, ms);
        return ESP_ERR_INVALID_ARG;
    }

    g_tx_delay_ms = ms;
    return ESP_OK;
}

/************************************ LOCAL FUNCTIONS ************************************/

/**
 * @brief This task stated by `gdo_sync()` to sync the state of the GDO with the controller.
 * @details This task will query the GDO for the current state of the door, and device information
 * in a loop until timeout or all information is received. Once complete an event of GDO_SYNC_COMPLETE
 * is queued and The task will then delete itself. The status of the sync is stored in the g_status.synced.
*/
static void gdo_sync_task(void* arg) {
    bool synced = true;

    if (g_status.protocol != GDO_PROTOCOL_SEC_PLUS_V2) {
        uart_set_baudrate(g_config.uart_num, 1200);
        uart_set_parity(g_config.uart_num, UART_PARITY_EVEN);
        uart_flush(g_config.uart_num);
        xQueueReset(gdo_event_queue);

        // Delay forever if there is a smart panel connected to allow it to come online and sync before we do anything.
        ulTaskNotifyTake(pdTRUE, g_status.protocol == GDO_PROTOCOL_SEC_PLUS_V1_WITH_SMART_PANEL ? portMAX_DELAY : pdMS_TO_TICKS(2500));

        if (g_status.door == GDO_DOOR_STATE_UNKNOWN) {
            ESP_LOGW(TAG, "V1 panel not found, trying emulation");
            esp_timer_create_args_t timer_args = {
                .callback = v1_status_timer_cb,
                .arg = NULL,
                .dispatch_method = ESP_TIMER_TASK,
                .name = "v1_status_timer"
            };

            esp_timer_handle_t v1_status_timer;
            if (esp_timer_create(&timer_args, &v1_status_timer) != ESP_OK) {
                ESP_LOGE(TAG, "Failed to create V1 status timer");
                synced = false;
                goto done;
            } else {
                uart_flush(g_config.uart_num);
                xQueueReset(gdo_event_queue);
                esp_timer_start_periodic(v1_status_timer, 250 * 1000);
            }
>>>>>>> 69f5c9ec

      ulTaskNotifyTake(pdTRUE, pdMS_TO_TICKS(5000));

<<<<<<< HEAD
      if (g_status.door == GDO_DOOR_STATE_UNKNOWN && !g_protocol_forced) {
        ESP_LOGW(TAG, "secplus V1 panel emulation failed, trying secplus V2 "
                      "panel emulation");
        esp_timer_stop(v1_status_timer);
        esp_timer_delete(v1_status_timer);
      } else {
        goto done;
      }
    } else {
      goto done;
=======
            if (g_status.door == GDO_DOOR_STATE_UNKNOWN && !g_protocol_forced) {
                ESP_LOGW(TAG, "secplus V1 panel emulation failed, trying secplus V2 panel emulation");
                esp_timer_stop(v1_status_timer);
                esp_timer_delete(v1_status_timer);
            } else {
                goto done;
            }
        } else {
            ESP_LOGI(TAG, "V1 panel found");
            g_status.protocol = GDO_PROTOCOL_SEC_PLUS_V1_WITH_SMART_PANEL;
            goto done;
        }
>>>>>>> 69f5c9ec
    }
  }

<<<<<<< HEAD
  uint32_t start_ms = esp_timer_get_time() / 1000;
  g_status.protocol = GDO_PROTOCOL_SEC_PLUS_V2;
  uart_set_baudrate(g_config.uart_num, 9600);
  uart_set_parity(g_config.uart_num, UART_PARITY_DISABLE);
  uart_flush(g_config.uart_num);
  xQueueReset(gdo_event_queue);

  for (;;) {
    if ((esp_timer_get_time() / 1000) - start_ms > 5000) {
      synced = false;
      break;
    }

    if (g_status.door == GDO_DOOR_STATE_UNKNOWN) {
      ESP_LOGV(TAG, "SYNC TASK: Getting status");
      get_status();
      vTaskDelay(pdMS_TO_TICKS(250));
      continue;
    }

    get_openings();
    vTaskDelay(pdMS_TO_TICKS(250));

    get_paired_devices(GDO_PAIRED_DEVICE_TYPE_ALL);
    vTaskDelay(pdMS_TO_TICKS(250));

    get_paired_devices(GDO_PAIRED_DEVICE_TYPE_REMOTE);
    vTaskDelay(pdMS_TO_TICKS(250));

    get_paired_devices(GDO_PAIRED_DEVICE_TYPE_KEYPAD);
    vTaskDelay(pdMS_TO_TICKS(250));

    get_paired_devices(GDO_PAIRED_DEVICE_TYPE_WALL_CONTROL);
    vTaskDelay(pdMS_TO_TICKS(250));

    get_paired_devices(GDO_PAIRED_DEVICE_TYPE_ACCESSORY);
    vTaskDelay(pdMS_TO_TICKS(250));

    break;
  }
=======
    uint32_t timeout = esp_timer_get_time() / 1000 + 5000;
    uint8_t sync_stage = 0;
    g_status.protocol = GDO_PROTOCOL_SEC_PLUS_V2;
    uart_set_baudrate(g_config.uart_num, 9600);
    uart_set_parity(g_config.uart_num, UART_PARITY_DISABLE);
    uart_flush(g_config.uart_num);
    xQueueReset(gdo_event_queue);

    for (;;) {
        if ((esp_timer_get_time() / 1000) > timeout) {
            synced = false;
            break;
        }

        vTaskDelay(pdMS_TO_TICKS((g_tx_delay_ms * 2 > 250) ? g_tx_delay_ms * 2 : 250));

        if (g_status.door == GDO_DOOR_STATE_UNKNOWN) {
            ESP_LOGV(TAG, "SYNC TASK: Getting status");
            get_status();
            continue;
        } else if (sync_stage < 1) {
            sync_stage = 1;
            timeout += 1000;
        }

        if (g_status.openings == 0) {
            ESP_LOGI(TAG, "SYNC TASK: Getting openings");
            get_openings();
            continue;
        } else if (sync_stage < 2) {
            sync_stage = 2;
            timeout += 1000;
        }

        if (g_status.paired_devices.total_all == GDO_PAIRED_DEVICE_COUNT_UNKNOWN) {
            ESP_LOGI(TAG, "SYNC TASK: Getting all paired devices");
            get_paired_devices(GDO_PAIRED_DEVICE_TYPE_ALL);
            continue;
        } else if (sync_stage < 3) {
            sync_stage = 3;
            timeout += 1000;
        }

        if (g_status.paired_devices.total_remotes == GDO_PAIRED_DEVICE_COUNT_UNKNOWN) {
            ESP_LOGI(TAG, "SYNC TASK: Getting remotes");
            get_paired_devices(GDO_PAIRED_DEVICE_TYPE_REMOTE);
            continue;
        } else if (sync_stage < 4) {
            sync_stage = 4;
            timeout += 1000;
        }

        if (g_status.paired_devices.total_keypads == GDO_PAIRED_DEVICE_COUNT_UNKNOWN) {
            ESP_LOGI(TAG, "SYNC TASK: Getting keypads");
            get_paired_devices(GDO_PAIRED_DEVICE_TYPE_KEYPAD);
            continue;
        } else if (sync_stage < 5) {
            sync_stage = 5;
            timeout += 1000;
        }

        if (g_status.paired_devices.total_wall_controls == GDO_PAIRED_DEVICE_COUNT_UNKNOWN) {
            ESP_LOGI(TAG, "SYNC TASK: Getting wall controls");
            get_paired_devices(GDO_PAIRED_DEVICE_TYPE_WALL_CONTROL);
            continue;
        } else if (sync_stage < 6) {
            sync_stage = 6;
            timeout += 1000;
        }

        if (g_status.paired_devices.total_accessories == GDO_PAIRED_DEVICE_COUNT_UNKNOWN) {
            ESP_LOGI(TAG, "SYNC TASK: Getting accessories");
            get_paired_devices(GDO_PAIRED_DEVICE_TYPE_ACCESSORY);
            continue;
        }

        queue_event((gdo_event_t){GDO_EVENT_PAIRED_DEVICES_UPDATE});
        break;
    }
>>>>>>> 69f5c9ec

done:
  g_status.synced = synced;
  if (!synced && !g_protocol_forced) {
    g_status.protocol = 0;
  }
  queue_event((gdo_event_t){GDO_EVENT_SYNC_COMPLETE});
  gdo_sync_task_handle = NULL;
  vTaskDelete(NULL);
}

/**
 * @brief Handles the obstruction interrupt and increments the count in the
 * stats struct.
 */
static void IRAM_ATTR obst_isr_handler(void *arg) {
  gdo_obstruction_stats_t *stats = (gdo_obstruction_stats_t *)arg;
  ++stats->count;
}

/******************************* TIMER CALLBACKS
 * ************************************/

/**
 * @brief Runs every ~50ms anch checks the count of obstruction interrupts.
 * @details 3 or more interrupts in 50ms is considered clear, 0 with the pin low
 * is asleep, and 0 with the pin high is obstructed. When the obstruction state
 * changes an event of GDO_EVENT_OBST is queued.
 */
static void obst_timer_cb(void *arg) {
  gdo_obstruction_stats_t *stats = (gdo_obstruction_stats_t *)arg;
  int64_t micros_now = esp_timer_get_time();
  gdo_obstruction_state_t obs_state = GDO_OBSTRUCTION_STATE_MAX;

  if (stats->count > 3) {
    stats->sleep_micros = 0;
    obs_state = GDO_OBSTRUCTION_STATE_CLEAR;
  } else if (stats->count == 0) {
    if (!gpio_get_level(g_config.obst_in_pin)) {
      stats->sleep_micros = micros_now;
      obs_state = GDO_OBSTRUCTION_STATE_CLEAR;
    } else if (micros_now - stats->sleep_micros > 700000) {
      obs_state = GDO_OBSTRUCTION_STATE_OBSTRUCTED;
    }
  }

  stats->count = 0;

  if (obs_state != GDO_OBSTRUCTION_STATE_MAX &&
      obs_state != g_status.obstruction) {
    update_obstruction_state(obs_state);
    queue_event((gdo_event_t){GDO_EVENT_OBST});
  }
}

/**
 * @brief If we received a motion detection from the GDO it started at timer
 * that will call this after 3 seconds unless reset. This will clear the motion
 * detected state if not reset.
 */
static void motion_detect_timer_cb(void *arg) {
  update_motion_state(GDO_MOTION_STATE_CLEAR);
}

/**
 * @brief This timer is started when the door starts moving and will queue an
 * event of `GDO_EVENT_DOOR_POSITION_UPDATE` every 500ms until the door stops.
 */
static void door_position_sync_timer_cb(void *arg) {
  int32_t duration = (esp_timer_get_time() / 1000) - g_door_start_moving_ms;
  float direction_ms = g_status.door == GDO_DOOR_STATE_OPENING
                           ? -g_status.open_ms
                           : g_status.close_ms;
  float delta = (duration / direction_ms) * 10000.0f;

  g_status.door_position += delta;
  if (g_status.door_position < 0) {
    g_status.door_position = 0;
  } else if (g_status.door_position > 10000) {
    g_status.door_position = 10000;
  }

  g_door_start_moving_ms += duration;

  if (g_status.door_position == 0 || g_status.door_position == 10000) {
    esp_timer_stop(door_position_sync_timer);
  }

  queue_event((gdo_event_t){GDO_EVENT_DOOR_POSITION_UPDATE});
}

/**
 * @brief This timer is started when a command is scheduled to be sent at a
 * specific time. When the timer expires it will send the command to the GDO.
 */
static void scheduled_cmd_timer_cb(void *arg) {
  gdo_sched_cmd_args_t *args = (gdo_sched_cmd_args_t *)arg;

  if (args->door_cmd) {
    send_door_action((gdo_door_action_t)args->cmd);
  } else {
    queue_command((gdo_command_t)args->cmd, args->nibble, args->byte1,
                  args->byte2);
  }

  // Command timers are one-shot, delete the timer and free the args.
  esp_timer_delete(args->timer);
  free(args);
}

/**
 * @brief This timer is started when the GDO is in secplus v1 protocol and will
 * send a status request every 250ms if no wall panel is detected.
 */
static void v1_status_timer_cb(void *arg) {
  const char secplus1_cmds[] = {0x35, 0x35, 0x35, 0x35, 0x33, 0x33, 0x53,
                                0x53, 0x38, 0x3A, 0x3A, 0x3A, 0x39, 0x38,
                                0x3A, 0x38, 0x3A, 0x39, 0x3A};
  static uint8_t index = 0;
  queue_v1_command((gdo_v1_command_t)secplus1_cmds[index++]);
  if (index == 18) {
    index = 15;
  }
}

<<<<<<< HEAD
/******************************* COMMAND FUNCTIONS
 * ************************************/
=======
/**
 * @brief This timer is started when an event is scheduled to be sent at a specific time.
 * When the timer expires it will send the event to the main event queue.
*/
static void scheduled_event_timer_cb(void* arg) {
    gdo_sched_evt_args_t *args = (gdo_sched_evt_args_t*)arg;
    if (queue_event((gdo_event_t){args->event}) != ESP_OK) {
        ESP_LOGE(TAG, "Failed to queue scheduled event");
    }

    // Event timers are one-shot, delete the timer and free the args.
    esp_timer_delete(args->timer);
    free(arg);
}

/******************************* COMMAND FUNCTIONS ************************************/
>>>>>>> 69f5c9ec

/**
 * @brief Creates a timer to send a command at a specific time.
 * @param cmd_args A structure containing the command and arguments to send to
 * the GDO.
 * @param time_us The time in microseconds to send the command, must be more
 * than 50 microseconds.
 */
static esp_err_t schedule_command(gdo_sched_cmd_args_t *cmd_args,
                                  uint32_t time_us) {
  esp_err_t err = ESP_OK;
  if (!cmd_args || time_us < 50) {
    return ESP_ERR_INVALID_ARG;
  }

  /* Allocate the memory for the args and copy the data into it.
   * This is freed in the scheduled_cmd_timer_cb function.
   */
  gdo_sched_cmd_args_t *args =
      (gdo_sched_cmd_args_t *)malloc(sizeof(gdo_sched_cmd_args_t));
  if (!args) {
    return ESP_ERR_NO_MEM;
  }

  *args = *cmd_args;
  esp_timer_create_args_t timer_args = {.callback = scheduled_cmd_timer_cb,
                                        .arg = args,
                                        .dispatch_method = ESP_TIMER_TASK,
                                        .name = "scheduled_cmd_timer"};

  err = esp_timer_create(&timer_args, &args->timer);
  if (err != ESP_OK) {
    free(args);
    return err;
  }

  err = esp_timer_start_once(args->timer, time_us);
  if (err != ESP_OK) {
    free(args);
  }

  return err;
}

/**
<<<<<<< HEAD
 * @brief Secplus V1 only has toggle commands, this function will send a press
 * and schedule a release command
=======
 * @brief Creates a timer to send an event at a specific time.
 * @param event The event to send to the main event queue.
 * @param time_us The time in microseconds to send the event, must be more than 50 microseconds.
*/
static esp_err_t schedule_event(gdo_event_type_t event, uint32_t time_us) {
    esp_err_t err = ESP_OK;
    if (time_us < 50) {
        return ESP_ERR_INVALID_ARG;
    }

    gdo_sched_evt_args_t *event_arg = (gdo_sched_evt_args_t*)malloc(sizeof(gdo_sched_evt_args_t));
    if (!event_arg) {
        return ESP_ERR_NO_MEM;
    }

    event_arg->event = event;
    esp_timer_create_args_t timer_args = {
        .callback = scheduled_event_timer_cb,
        .arg = event_arg,
        .dispatch_method = ESP_TIMER_TASK,
        .name = "scheduled_event_timer"
    };

    err = esp_timer_create(&timer_args, &event_arg->timer);
    if (err != ESP_OK) {
        free(event_arg);
        return err;
    }

    err = esp_timer_start_once(event_arg->timer, time_us);
    if (err != ESP_OK) {
        free(event_arg);
    }

    return err;
}

/**
 * @brief Secplus V1 only has toggle commands, this function will send a press and schedule a release command
>>>>>>> 69f5c9ec
 * @param cmd The command to send to the GDO.
 * @param time_us The time in microseconds to send the command, must be more
 * than 50 microseconds.
 * @return ESP_OK on success, ESP_ERR_NO_MEM if the queue is full.
<<<<<<< HEAD
 */
static esp_err_t gdo_v1_toggle_cmd(gdo_v1_command_t cmd, uint32_t time_us) {
  esp_err_t err = queue_v1_command(cmd);
  if (err == ESP_OK) {
    gdo_sched_cmd_args_t args = {
        .cmd = (uint32_t)cmd + 1, // release is always 1 higher than press
        .door_cmd = false,
    };
    return schedule_command(&args, time_us);
  }
=======
*/
static esp_err_t gdo_v1_toggle_cmd(gdo_v1_command_t cmd) {
    esp_err_t err = queue_v1_command(cmd);
    if (err == ESP_OK) {
        gdo_sched_cmd_args_t args = {
            .cmd = (uint32_t)cmd + 1, // release is always 1 higher than press
            .door_cmd = false,
        };
        return schedule_command(&args, g_tx_delay_ms * 1000);
    }
>>>>>>> 69f5c9ec

  return err;
}

/**
 * @brief Wrapper for sending secplus v1 commands
 * @param command The command to send to the GDO.
 * @return ESP_OK on success, ESP_ERR_NO_MEM if the queue is full.
 */
static esp_err_t queue_v1_command(gdo_v1_command_t command) {
  return queue_command((gdo_command_t)command, 0, 0, 0);
}

/**
 * @brief Encodes and queues a command to be sent to the GDO.
 * @param command The command to send to the GDO.
 * @param nibble The nibble of the command.
 * @param byte1 The first byte of the command.
 * @param byte2 The second byte of the command.
 * @details The command is encoded into a packet and queued to be sent to the
 * GDO.
 * @return ESP_OK on success, ESP_ERR_INVALID_STATE if the driver is not
 * initialized, ESP_ERR_NO_MEM if the queue is full, ESP_FAIL if the encoding
 * fails.
 */
static esp_err_t queue_command(gdo_command_t command, uint8_t nibble,
                               uint8_t byte1, uint8_t byte2) {
  if (!gdo_tx_queue) {
    return ESP_ERR_INVALID_STATE;
  }

  gdo_tx_message_t message;
  message.cmd = command;
  message.packet = (uint8_t *)malloc(19); // will be freed in the gdo_main_task
  message.sent_ms = esp_timer_get_time() / 1000;

  // if we are here without a protocol defined then V1 testing failed, proceed
  // with v2
  if (g_status.protocol == GDO_PROTOCOL_SEC_PLUS_V2) {
    uint64_t cmd = command;
    uint64_t fixed = ((cmd & ~0xff) << 24) | g_status.client_id;
    uint32_t data =
        (byte2 << 24) | (byte1 << 16) | (nibble << 8) | (cmd & 0xff);

    if (encode_wireline(g_status.rolling_code, fixed, data, message.packet) !=
        0) {
      free(message.packet);
      return ESP_FAIL;
    }

    g_status.rolling_code++;
  } else {
    *message.packet = command;
  }

  print_buffer(g_status.protocol, message.packet, true);
  if (xQueueSendToBack(gdo_tx_queue, &message, 0) == pdFALSE) {
    return ESP_ERR_NO_MEM;
  }

  return queue_event((gdo_event_t){GDO_EVENT_TX_PENDING});
}

/**
 * @brief Transmits a packet to the GDO from the UART.
 * @param packet The packet to send to the GDO.
 * @return ESP_OK on success, other non-zero errors from the UART driver.
 */
static esp_err_t transmit_packet(uint8_t *packet) {
  esp_err_t err = ESP_OK;

  if (g_status.protocol == GDO_PROTOCOL_SEC_PLUS_V2) {
    // The packet transmission needs to start with a break, which is a low
    // signal for approximately 13 bit times. Since the UART driver does not
    // support a break signal, we set the baud rate to 6900  and write a single
    // byte of 0x00 to simulate the break. 8 data bits + 1 start bit = ~1305us
    // of low time, then 144us time high for the stop. This is close enough to
    // the 13 bit times required for a break.
    err = uart_set_baudrate(g_config.uart_num, 6900);
    if (err != ESP_OK) {
      return err;
    }

    uint8_t start = 0x0;
    if (uart_write_bytes(g_config.uart_num, &start, 1) < 0) {
      return ESP_FAIL;
    }

    // wait until sent then revert to 9600 baud to send the packet
    err = uart_wait_tx_done(g_config.uart_num, portMAX_DELAY);
    if (err != ESP_OK) {
      return err;
    }

    err = uart_set_baudrate(g_config.uart_num, 9600);
    if (err != ESP_OK) {
      return err;
    }

    if (uart_write_bytes(g_config.uart_num, packet, GDO_PACKET_SIZE) < 0) {
      return ESP_FAIL;
    }

    // make sure to finish this packet before returning incase there is another
    // in the queue so we don't change the baud rate in the middle of this
    // packet
    err = uart_wait_tx_done(g_config.uart_num, portMAX_DELAY);
    if (err != ESP_OK) {
      return err;
    }

    // flush the rx buffer since it will now have the data we just sent.
    err = uart_flush_input(g_config.uart_num);
  } else { // secplus v1, just send the byte
    if (uart_write_bytes(g_config.uart_num, packet, 1) < 0) {
      return ESP_FAIL;
    }
  }

  return err;
}

/**
 * @brief Decodes a packet received from the GDO and updates the status.
 * @param packet The packet received from the GDO.
 */
static void decode_v1_packet(uint8_t *packet) {
<<<<<<< HEAD
  gdo_v1_command_t cmd = (gdo_v1_command_t)packet[0];
  uint8_t resp = packet[1];

  if (cmd == V1_CMD_QUERY_DOOR_STATUS) {
    gdo_door_state_t door_state = GDO_DOOR_STATE_UNKNOWN;
    uint8_t val = resp & 0x7;

    if (val == 0x2) {
      door_state = GDO_DOOR_STATE_OPEN;
    } else if (val == 0x5) {
      door_state = GDO_DOOR_STATE_CLOSED;
    } else if (val == 0x0 || val == 0x6) {
      door_state = GDO_DOOR_STATE_STOPPED;
    } else if (val == 0x1) {
      door_state = GDO_DOOR_STATE_OPENING;
    } else if (val == 0x4) {
      door_state = GDO_DOOR_STATE_CLOSING;
    }
    update_door_state(door_state);
  } else if (cmd == V1_CMD_QUERY_DOOR_STATUS_0x37) {
    queue_v1_command(V1_CMD_QUERY_OTHER_STATUS);
  } else if (cmd == V1_CMD_QUERY_OTHER_STATUS) {
    update_light_state((gdo_light_state_t)((resp >> 2) & 1));
    update_lock_state((gdo_lock_state_t)((~resp >> 3) & 1));
  } else if (cmd == V1_CMD_OBSTRUCTION) {
    update_obstruction_state(resp == 0 ? GDO_OBSTRUCTION_STATE_CLEAR
                                       : GDO_OBSTRUCTION_STATE_OBSTRUCTED);
  } else if (cmd == V1_CMD_TOGGLE_LIGHT_PRESS) {
    // motion was detected, or the light toggle button was pressed
    // either way it's ok to trigger motion detection
    if (g_status.light == GDO_LIGHT_STATE_OFF) {
      update_motion_state(GDO_MOTION_STATE_DETECTED);
    }
  } else if (cmd == V1_CMD_TOGGLE_DOOR_PRESS) {
    update_button_state(GDO_BUTTON_STATE_PRESSED);
  } else if (cmd == V1_CMD_TOGGLE_DOOR_RELEASE) {
    update_button_state(GDO_BUTTON_STATE_RELEASED);
  } else {
    ESP_LOGW(TAG, "Unhandled command: %02x, resp: %02x", cmd, resp);
  }
=======
    gdo_v1_command_t cmd = (gdo_v1_command_t)packet[0];
    uint8_t resp = packet[1];

    if (cmd == V1_CMD_QUERY_DOOR_STATUS) {
        gdo_door_state_t door_state = GDO_DOOR_STATE_UNKNOWN;
        uint8_t val = resp & 0x7;

        if (val == 0x2) {
            door_state = GDO_DOOR_STATE_OPEN;
        } else if (val == 0x5) {
            door_state = GDO_DOOR_STATE_CLOSED;
        } else if (val == 0x0 || val == 0x6) {
            door_state = GDO_DOOR_STATE_STOPPED;
        } else if (val == 0x1) {
            door_state = GDO_DOOR_STATE_OPENING;
        } else if (val == 0x4) {
            door_state = GDO_DOOR_STATE_CLOSING;
        }
        update_door_state(door_state);
    } else if (cmd == V1_CMD_QUERY_DOOR_STATUS_0x37) {
        queue_v1_command(V1_CMD_QUERY_OTHER_STATUS);
    } else if (cmd == V1_CMD_QUERY_OTHER_STATUS) {
        update_light_state((gdo_light_state_t)((resp >> 2) & 1));
        update_lock_state((gdo_lock_state_t)((~resp >> 3) & 1));
    } else if (cmd == V1_CMD_OBSTRUCTION) {
        update_obstruction_state(resp == 0 ? GDO_OBSTRUCTION_STATE_CLEAR : GDO_OBSTRUCTION_STATE_OBSTRUCTED);
    } else if (cmd == V1_CMD_TOGGLE_DOOR_PRESS) {
        update_button_state(GDO_BUTTON_STATE_PRESSED);
    } else if (cmd == V1_CMD_TOGGLE_DOOR_RELEASE ) {
        update_button_state(GDO_BUTTON_STATE_RELEASED);
    } else {
        ESP_LOGD(TAG, "Unhandled command: %02x, resp: %02x", cmd, resp);
    }
>>>>>>> 69f5c9ec
}

/**
 * @brief Decodes a packet received from the GDO and updates the status.
 * @param packet The packet received from the GDO.
 */
static void decode_packet(uint8_t *packet) {
<<<<<<< HEAD
  uint32_t rolling = 0;
  uint64_t fixed = 0;
  uint32_t data = 0;

  decode_wireline(packet, &rolling, &fixed, &data);

  data &= ~0xf000;

  if ((fixed & 0xFFFFFFFF) == g_status.client_id) { // my commands
    ESP_LOGE(TAG,
             "received mine: rolling=%07" PRIx32 " fixed=%010" PRIx64
             " data=%08" PRIx32,
             rolling, fixed, data);
    return;
  } else {
    ESP_LOGI(TAG,
             "received rolling=%07" PRIx32 " fixed=%010" PRIx64
             " data=%08" PRIx32,
             rolling, fixed, data);
  }

  gdo_command_t cmd = ((fixed >> 24) & 0xf00) | (data & 0xff);
  uint8_t nibble = (data >> 8) & 0xff;
  uint8_t byte1 = (data >> 16) & 0xff;
  uint8_t byte2 = (data >> 24) & 0xff;

  ESP_LOGI(TAG, "cmd=%03x (%s) byte2=%02x byte1=%02x nibble=%01x", cmd,
           cmd_to_string(cmd), byte2, byte1, nibble);

  if (cmd == GDO_CMD_STATUS) {
    update_door_state((gdo_door_state_t)nibble);
    update_light_state((gdo_light_state_t)((byte2 >> 1) & 1));
    update_lock_state((gdo_lock_state_t)(byte2 & 1));
    update_learn_state((gdo_learn_state_t)((byte1 >> 5) & 1));
    if (g_config.obst_from_status) {
      update_obstruction_state((gdo_obstruction_state_t)((byte1 >> 6) & 1));
    }
  } else if (cmd == GDO_CMD_LIGHT) {
    handle_light_action((gdo_light_action_t)nibble);
  } else if (cmd == GDO_CMD_MOTOR_ON) {
    update_motor_state(GDO_MOTOR_STATE_ON);
  } else if (cmd == GDO_CMD_DOOR_ACTION) {
    update_button_state((gdo_button_state_t)((byte1 & 1) == 1)
                            ? GDO_BUTTON_STATE_PRESSED
                            : GDO_BUTTON_STATE_RELEASED);
  } else if (cmd == GDO_CMD_MOTION) {
    update_motion_state(GDO_MOTION_STATE_DETECTED);
  } else if (cmd == GDO_CMD_OPENINGS) {
    update_openings(nibble, ((byte1 << 8) | byte2));
  } else if (cmd == GDO_CMD_SET_TTC) {
    update_ttc((byte1 << 8) | byte2);
  } else if (cmd == GDO_CMD_PAIRED_DEVICES) {
    update_paired_devices(nibble, byte2);
  } else if (cmd == GDO_CMD_BATTERY_STATUS) {
    update_battery_state(byte1);
  } else if ((g_status.door == GDO_DOOR_STATE_OPEN ||
              g_status.door == GDO_DOOR_STATE_CLOSING) &&
             cmd == GDO_CMD_OBST_1) {
    g_status.door = GDO_DOOR_STATE_OPEN; // if the obstruction sensor tripped
                                         // the door will go back to open state.
    queue_event((gdo_event_t){GDO_EVENT_DOOR_POSITION_UPDATE});
  } else {
    ESP_LOGW(TAG, "Unhandled command: %03x (%s)", cmd, cmd_to_string(cmd));
  }
=======
    uint32_t rolling = 0;
    uint64_t fixed = 0;
    uint32_t data = 0;

    decode_wireline(packet, &rolling, &fixed, &data);

    data &= ~0xf000;

    if ((fixed & 0xFFFFFFFF) == g_status.client_id) { // my commands
        ESP_LOGE(TAG, "received mine: rolling=%07" PRIx32 " fixed=%010" PRIx64 " data=%08" PRIx32, rolling, fixed, data);
        return;
    } else {
        ESP_LOGI(TAG, "received rolling=%07" PRIx32 " fixed=%010" PRIx64 " data=%08" PRIx32, rolling, fixed, data);
    }

    gdo_command_t cmd = ((fixed >> 24) & 0xf00) | (data & 0xff);
    uint8_t nibble = (data >> 8) & 0xff;
    uint8_t byte1 = (data >> 16) & 0xff;
    uint8_t byte2 = (data >> 24) & 0xff;

    ESP_LOGI(TAG, "cmd=%03x (%s) byte2=%02x byte1=%02x nibble=%01x", cmd, cmd_to_string(cmd), byte2, byte1, nibble);

    if (cmd == GDO_CMD_STATUS) {
        update_door_state((gdo_door_state_t)nibble);
        update_light_state((gdo_light_state_t)((byte2 >> 1) & 1));
        update_lock_state((gdo_lock_state_t)(byte2 & 1));
        update_learn_state((gdo_learn_state_t)((byte2 >> 5) & 1));
        if (g_config.obst_from_status) {
            update_obstruction_state((gdo_obstruction_state_t)((byte1 >> 6) & 1));
        }
    } else if (cmd == GDO_CMD_LIGHT) {
        handle_light_action((gdo_light_action_t)nibble);
    } else if (cmd == GDO_CMD_MOTOR_ON) {
        update_motor_state(GDO_MOTOR_STATE_ON);
    } else if (cmd == GDO_CMD_DOOR_ACTION) {
        update_button_state((gdo_button_state_t)((byte1 & 1) == 1) ?
                             GDO_BUTTON_STATE_PRESSED : GDO_BUTTON_STATE_RELEASED);
    } else if (cmd == GDO_CMD_MOTION) {
        update_motion_state(GDO_MOTION_STATE_DETECTED);
    } else if (cmd == GDO_CMD_OPENINGS) {
        update_openings(nibble, ((byte1 << 8) | byte2));
    } else if (cmd == GDO_CMD_UPDATE_TTC) {
        update_ttc((byte1 << 8) | byte2);
        queue_event((gdo_event_t){GDO_EVENT_UPDATE_TTC});
    } else if (cmd == GDO_CMD_SET_TTC) {
        update_ttc((byte1 << 8) | byte2);
        queue_event((gdo_event_t){GDO_EVENT_SET_TTC});
    } else if (cmd == GDO_CMD_PAIRED_DEVICES) {
        update_paired_devices(nibble, byte2);
    } else if (cmd == GDO_CMD_BATTERY_STATUS) {
        update_battery_state(byte1);
    } else if ((g_status.door == GDO_DOOR_STATE_OPEN || g_status.door == GDO_DOOR_STATE_CLOSING) && cmd == GDO_CMD_OBST_1) {
        g_status.door = GDO_DOOR_STATE_OPEN; // if the obstruction sensor tripped the door will go back to open state.
        queue_event((gdo_event_t){GDO_EVENT_DOOR_POSITION_UPDATE});
    } else {
        ESP_LOGD(TAG, "Unhandled command: %03x (%s)", cmd, cmd_to_string(cmd));
    }
>>>>>>> 69f5c9ec
}

/**
 * @brief Main task that handles all the events from the UART and other tasks.
<<<<<<< HEAD
 */
static void gdo_main_task(void *arg) {
  uint8_t rx_buffer[GDO_PACKET_SIZE];
  uint8_t rx_pending = 0;
  uint8_t tx_pending = 0;
  gdo_tx_message_t tx_message = {};
  gdo_event_t event = {};
  gdo_cb_event_t cb_event = GDO_CB_EVENT_MAX;
  esp_err_t err = ESP_OK;

  for (;;) {
    if (xQueueReceive(gdo_event_queue, (void *)&event,
                      (TickType_t)portMAX_DELAY)) {
      cb_event = GDO_CB_EVENT_MAX;

      switch ((int)event.gdo_event) {
      case UART_BREAK:
        // All messages from the GDO start with a break if using V2 protocol.
        if (g_status.protocol == GDO_PROTOCOL_SEC_PLUS_V2) {
          ++rx_pending;
        }
        break;
      case UART_DATA:
        if (!g_status.protocol) {
          if (event.uart_event.size == 2) {
            ESP_LOGD(TAG, "Received 2 bytes, using protocol V1");
            g_status.protocol = GDO_PROTOCOL_SEC_PLUS_V1;
          } else if (event.uart_event.size == 20 ||
                     event.uart_event.size == 19 || rx_pending) {
            ESP_LOGD(TAG, "Received %u bytes, using protocol V2",
                     event.uart_event.size);
            g_status.protocol = GDO_PROTOCOL_SEC_PLUS_V2;
          } else {
            ESP_LOGD(TAG, "Received %u bytes, unknown protocol",
                     event.uart_event.size);
            uart_flush(g_config.uart_num);
          }
        }

        if (g_status.protocol == GDO_PROTOCOL_SEC_PLUS_V2) {
          if (!rx_pending) {
            // got a packet without a break first? ignore it.
            ESP_LOGI(TAG, "Unexpected RX data, flushing.");
            uart_flush(g_config.uart_num);
            break;
          }

          if (event.uart_event.size != GDO_PACKET_SIZE) {
            ESP_LOGD(TAG, "RX packet size %u, pending: %u",
                     event.uart_event.size, rx_pending);
            // Sometimes the break is interperated as a 0 byte and added to the
            // packet So lets just dump the first byte(s) until we have our
            // packet size.
            while (event.uart_event.size > GDO_PACKET_SIZE) {
              if (uart_read_bytes(g_config.uart_num, rx_buffer, 1, 0) < 0) {
                ESP_LOGI(TAG, "RX buffer read error, flushing");
                uart_flush(g_config.uart_num);
                rx_pending = 0;
                break;
              }
=======
*/
static void gdo_main_task(void* arg) {
    uint8_t rx_buffer[RX_BUFFER_SIZE * 2]; // double the size to prevent overflow
    uint16_t rx_buf_index = 0;
    uint8_t rx_pending = 0;
    gdo_tx_message_t tx_message = {};
    gdo_event_t event = {};
    gdo_cb_event_t cb_event = GDO_CB_EVENT_MAX;
    esp_err_t err = ESP_OK;
    uint32_t last_tx_time = 0;

    for (;;) {
        if (xQueueReceive(gdo_event_queue, (void*)&event, (TickType_t)portMAX_DELAY)) {
            cb_event = GDO_CB_EVENT_MAX;

            switch ((int)event.gdo_event) {
            case UART_BREAK:
                // All messages from the GDO start with a break if using V2 protocol.
                if (g_status.protocol == GDO_PROTOCOL_SEC_PLUS_V2) {
                    ++rx_pending;
                }
                break;
            case UART_DATA: {
                uint16_t rx_packet_size = event.uart_event.size;
                if (!g_status.protocol) {
                    if (rx_packet_size == 2) {
                        ESP_LOGD(TAG, "Received 2 bytes, using protocol V1");
                        g_status.protocol = GDO_PROTOCOL_SEC_PLUS_V1;
                    } else if (rx_packet_size == 20 || rx_packet_size == 19 || rx_pending) {
                        ESP_LOGD(TAG, "Received %u bytes, using protocol V2", rx_packet_size);
                        g_status.protocol = GDO_PROTOCOL_SEC_PLUS_V2;
                    } else {
                        ESP_LOGD(TAG, "Received %u bytes, unknown protocol", rx_packet_size);
                        uart_flush(g_config.uart_num);
                    }
                }

                if (g_status.protocol == GDO_PROTOCOL_SEC_PLUS_V2) {
                    if (!rx_pending) {
                        // got a packet without a break first?
                        ESP_LOGI(TAG, "Unexpected data; received %u bytes, %s", rx_packet_size,
                                 rx_packet_size >= GDO_PACKET_SIZE ? "processing" : "ignoring");
                        if (rx_packet_size >= GDO_PACKET_SIZE) {
                            // If we have a usable packet then we should process it incase we just missed the break.
                            rx_pending++;
                        }
                    }

                    if (rx_packet_size < GDO_PACKET_SIZE) {
                        ESP_LOGW(TAG, "Ignoring RX packet size %u, pending: %u", rx_packet_size, rx_pending);
                        uart_read_bytes(g_config.uart_num, rx_buffer, rx_packet_size, 0);
                        if (rx_pending) {
                            --rx_pending;
                        }
                        break;
                    }

                    if (rx_packet_size > GDO_PACKET_SIZE) {
                        ESP_LOGW(TAG, "Oversized packet received: %u bytes, messages pending: %u", rx_packet_size, rx_pending);
                        // Sometimes the break is interperated as a 0 byte and added to the packet
                        // So lets just dump the first byte(s) until we have our packet size.
                        while (rx_packet_size > GDO_PACKET_SIZE) {
                            if (uart_read_bytes(g_config.uart_num, rx_buffer, 1, 0) < 0) {
                                ESP_LOGI(TAG, "RX buffer read error, flushing");
                                uart_flush(g_config.uart_num);
                                rx_pending = 0;
                                break;
                            }

                            --rx_packet_size;
                        }
                    }

                    while(rx_pending) {
                        if (uart_read_bytes(g_config.uart_num, rx_buffer, GDO_PACKET_SIZE, 0) == GDO_PACKET_SIZE) {
                            // check for the GDO packet start (0x55 0x01 0x00)
                            if (memcmp(rx_buffer, "\x55\x01\x00", 3) != 0) {
                                ESP_LOGE(TAG, "RX data signature error: 0x%02x%02x%02x", rx_buffer[0], rx_buffer[1], rx_buffer[2]);
                                rx_pending--;
                                continue;
                            }

                            print_buffer(g_status.protocol, rx_buffer, false);
                            decode_packet(rx_buffer);
                        } else {
                            ESP_LOGE(TAG, "RX buffer read error, %u pending messages.", rx_pending);
                        }
                        --rx_pending;
                    }
                } else if (g_status.protocol & GDO_PROTOCOL_SEC_PLUS_V1) {
                    ESP_LOGV(TAG, "RX Secplus V1 data packet; %u bytes", rx_packet_size);
                    int bytes_read = uart_read_bytes(g_config.uart_num, rx_buffer + rx_buf_index, rx_packet_size, 0);
                    if (bytes_read < 0) {
                        ESP_LOGE(TAG, "RX buffer read error");
                        rx_buf_index = 0;
                        break;
                    }

                    rx_buf_index += bytes_read;

                    if (rx_buf_index >= GDO_PACKET_SIZE) {
                        uint8_t i = 0;
                        bool odd = rx_buf_index % 2 != 0;
                        if (odd) {
                            if (rx_buffer[0] <= V1_CMD_MIN || rx_buffer[0] >= V1_CMD_MAX) {
                                i = 1; // Skip first byte if it's not a valid command
                            } else {
                                // Decrement the buffer index so we don't over read the buffer in the loop
                                --rx_buf_index;
                            }
                        }

                        uint8_t pkt[2];
                        for (; i < rx_buf_index; i += 2) {
                            pkt[0] = rx_buffer[i];
                            pkt[1] = rx_buffer[i + 1];
                            print_buffer(g_status.protocol, pkt, false);
                            decode_v1_packet(pkt);
                        }

                        // if we decremented the buffer index then we need to move the last byte to the start
                        if (odd && rx_buf_index % 2 == 0) {
                            rx_buffer[0] = rx_buffer[rx_buf_index];
                            rx_buf_index = 1;
                        } else {
                            rx_buf_index = 0;
                        }
                    }
                }

                break;
            }
            case UART_PARITY_ERR:
                ESP_LOGD(TAG, "Parity error, check wiring?");
                uart_flush_input(g_config.uart_num);
                rx_buf_index = 0;
                break;
            case UART_BUFFER_FULL:
                ESP_LOGE(TAG, "RX buffer full, flushing.");
                uart_flush_input(g_config.uart_num);
                xQueueReset(gdo_event_queue);
                rx_buf_index = 0;
                break;
            case UART_FIFO_OVF:
                ESP_LOGE(TAG, "RX FIFO overflow, flushing.");
                uart_flush_input(g_config.uart_num);
                rx_buf_index = 0;
                xQueueReset(gdo_event_queue);
                break;
            case GDO_EVENT_TX_PENDING: {
                uint32_t now = esp_timer_get_time() / 1000;
                if (now - last_tx_time < g_tx_delay_ms) {
                    ESP_LOGD(TAG, "TX pending, waiting, %" PRIu32 "ms since last TX", now - last_tx_time);
                    err = schedule_event(GDO_EVENT_TX_PENDING,(g_tx_delay_ms - (now - last_tx_time)) * 1000);
                    if (err != ESP_OK) {
                        ESP_LOGE(TAG, "Failed to schedule TX pending event, %s", esp_err_to_name(err));
                    }
                    break;
                }

                if (rx_pending || gpio_get_level(g_config.uart_rx_pin)) {
                    // If not synced yet just delete the message as the sync loop will resend it
                    if (!g_status.synced) {
                        xQueueReceive(gdo_tx_queue, &tx_message, 0);
                        free(tx_message.packet);
                        break;
                    }

                    ESP_LOGD(TAG, "Collision detected, requeuing command");
                    // Wait 150ms for the collision to clear
                    if (schedule_event(GDO_EVENT_TX_PENDING, 150 * 1000) != ESP_OK) {
                        ESP_LOGE(TAG, "Failed to requeue command");
                    }
                    break;
                }

                err = ESP_OK;
                if (xQueueReceive(gdo_tx_queue, &tx_message, 0) == pdTRUE) {
                    if (now - tx_message.sent_ms > 3000) {
                        err = ESP_ERR_TIMEOUT;
                    } else {
                        uint8_t retry_count = 2;
                        do {
                            err = transmit_packet(tx_message.packet);
                        } while (err != ESP_OK && --retry_count);
                    }

                    free(tx_message.packet);
                } else {
                    ESP_LOGE(TAG, "TX queue empty, no message to send.");
                    err = ESP_ERR_INVALID_ARG;
                }

                if (err != ESP_OK) {
                    ESP_LOGE(TAG, "Failed to TX message: %s - %s", g_status.protocol == GDO_PROTOCOL_SEC_PLUS_V2 ?
                             cmd_to_string(tx_message.cmd) : v1_cmd_to_string(tx_message.cmd), esp_err_to_name(err));
                    // TODO: send message to app about the failure
                } else {
                    ESP_LOGD(TAG, "Sent command: %s", g_status.protocol == GDO_PROTOCOL_SEC_PLUS_V2 ?
                             cmd_to_string(tx_message.cmd) : v1_cmd_to_string(tx_message.cmd));
                    last_tx_time = esp_timer_get_time() / 1000;
                }

                break;
            }
            case GDO_EVENT_SYNC_COMPLETE:
                cb_event = GDO_CB_EVENT_SYNCED;
                break;
            case GDO_EVENT_OBST:
                cb_event = GDO_CB_EVENT_OBSTRUCTION;
                break;
            case GDO_EVENT_DOOR_POSITION_UPDATE:
                cb_event = GDO_CB_EVENT_DOOR_POSITION;
                break;
            case GDO_EVENT_LIGHT_UPDATE:
                cb_event = GDO_CB_EVENT_LIGHT;
                break;
            case GDO_EVENT_LOCK_UPDATE:
                cb_event = GDO_CB_EVENT_LOCK;
                break;
            case GDO_EVENT_MOTOR_UPDATE:
                cb_event = GDO_CB_EVENT_MOTOR;
                break;
            case GDO_EVENT_BUTTON_UPDATE:
                cb_event = GDO_CB_EVENT_BUTTON;
                break;
            case GDO_EVENT_BATTERY_UPDATE:
                cb_event = GDO_CB_EVENT_BATTERY;
                break;
            case GDO_EVENT_LEARN_UPDATE:
                cb_event = GDO_CB_EVENT_LEARN;
                break;
            case GDO_EVENT_OPENINGS_UPDATE:
                cb_event = GDO_CB_EVENT_OPENINGS;
                break;
            case GDO_EVENT_MOTION_UPDATE:
                cb_event = GDO_CB_EVENT_MOTION;
                break;
            case GDO_EVENT_UPDATE_TTC:
                cb_event = GDO_CB_EVENT_UPDATE_TTC;
                ESP_LOGI(TAG, "GDO_CB_EVENT_UPDATE_TTC");
                break;
            case GDO_EVENT_SET_TTC:
                cb_event = GDO_CB_EVENT_SET_TTC;
                ESP_LOGI(TAG, "GDO_CB_EVENT_SET_TTC");
                break;
            case GDO_EVENT_PAIRED_DEVICES_UPDATE:
                cb_event = GDO_CB_EVENT_PAIRED_DEVICES;
                break;
            case GDO_EVENT_DOOR_OPEN_DURATION_MEASUREMENT:
                cb_event = GDO_CB_EVENT_OPEN_DURATION_MEASURMENT;
                break;
            case GDO_EVENT_DOOR_CLOSE_DURATION_MEASUREMENT:
                cb_event = GDO_CB_EVENT_CLOSE_DURATION_MEASURMENT;
                break;
            default:
                ESP_LOGD(TAG, "Unhandled gdo event: %d", event.gdo_event);
                break;
            }

            if (cb_event < GDO_CB_EVENT_MAX && g_event_callback) {
                g_event_callback(&g_status, cb_event, g_user_cb_arg);
            }
        }
    }

    vTaskDelete(NULL);
}

/******************************* STATUS FUNCTIONS ************************************/

static void update_door_state(const gdo_door_state_t door_state) {
    static int64_t start_opening;
    static int64_t start_closing;

    ESP_LOGD(TAG, "Door state: %s", gdo_door_state_str[door_state]);
>>>>>>> 69f5c9ec

              if (--event.uart_event.size < GDO_PACKET_SIZE) {
                ESP_LOGI(TAG, "Incomplete packet received, ignoring");
                uart_read_bytes(g_config.uart_num, rx_buffer,
                                event.uart_event.size, 0);
                --rx_pending;
                break;
              }
            }
          }

          while (rx_pending) {
            if (uart_read_bytes(g_config.uart_num, rx_buffer, GDO_PACKET_SIZE,
                                0) == GDO_PACKET_SIZE) {
              // check for the GDO packet start (0x55 01 00)
              if (memcmp(rx_buffer, "\x55\x01\x00", 3) != 0) {
                ESP_LOGE(TAG, "RX data signature error: 0x%02x%02x%02x",
                         rx_buffer[0], rx_buffer[1], rx_buffer[2]);
                rx_pending--;
                continue;
              }

              print_buffer(g_status.protocol, rx_buffer, false);
              decode_packet(rx_buffer);
            } else {
              ESP_LOGE(TAG, "RX buffer read error, %u pending messages.",
                       rx_pending);
            }
            --rx_pending;
          }
        } else if (g_status.protocol == GDO_PROTOCOL_SEC_PLUS_V1) {
          if (event.uart_event.size != GDO_PACKET_SIZE) {
            ESP_LOGE(TAG, "RX data size error: %u", event.uart_event.size);
            uart_read_bytes(g_config.uart_num, rx_buffer, event.uart_event.size,
                            0);
            break;
          }

          if (uart_read_bytes(g_config.uart_num, rx_buffer, GDO_PACKET_SIZE,
                              0) == 2) {
            print_buffer(g_status.protocol, rx_buffer, false);
            decode_v1_packet(rx_buffer);
          } else {
            ESP_LOGE(TAG, "RX buffer read error");
          }
        }

        // if we are wating to send a message add a new event to the queue to
        // send it.
        if (tx_pending) {
          if (queue_event((gdo_event_t){GDO_EVENT_TX_PENDING}) == ESP_OK) {
            --tx_pending; // decrement the pending count as the event will
                          // increment it again.
          }
        }
        break;
      case UART_PARITY_ERR:
        if (g_status.protocol == GDO_PROTOCOL_SEC_PLUS_V1) {
          ESP_LOGE(TAG, "Parity error, check wiring?");
        }
        break;
      case UART_BUFFER_FULL:
        ESP_LOGE(TAG, "RX buffer full, flushing.");
        uart_flush_input(g_config.uart_num);
        xQueueReset(gdo_event_queue);
        break;
      case UART_FIFO_OVF:
        ESP_LOGE(TAG, "RX FIFO overflow, flushing.");
        uart_flush_input(g_config.uart_num);
        xQueueReset(gdo_event_queue);
        break;
      case GDO_EVENT_TX_PENDING:
        ++tx_pending;
        if (rx_pending == 0) {
          while (tx_pending) {
            err = ESP_OK;
            if (xQueueReceive(gdo_tx_queue, &tx_message, 0) == pdTRUE) {
              if ((esp_timer_get_time() / 1000) - tx_message.sent_ms > 1500) {
                err = ESP_ERR_TIMEOUT;
              } else {
                uint8_t retry_count = 2;
                do {
                  err = transmit_packet(tx_message.packet);
                } while (err != ESP_OK && --retry_count);
              }

              free(tx_message.packet);
            } else {
              err = ESP_ERR_INVALID_ARG;
            }
<<<<<<< HEAD

            if (err != ESP_OK) {
              ESP_LOGE(TAG, "Failed to TX message: %s - %s",
                       g_status.protocol == GDO_PROTOCOL_SEC_PLUS_V2
                           ? cmd_to_string(tx_message.cmd)
                           : v1_cmd_to_string(tx_message.cmd),
                       esp_err_to_name(err));
              // TODO: send message to app about the failure
            } else {
              ESP_LOGD(TAG, "Sent command: %s",
                       g_status.protocol == GDO_PROTOCOL_SEC_PLUS_V2
                           ? cmd_to_string(tx_message.cmd)
                           : v1_cmd_to_string(tx_message.cmd));
=======
        }
    } else {
        esp_timer_stop(door_position_sync_timer);

        if (door_state == GDO_DOOR_STATE_STOPPED) {
            int delta = g_status.door_position - g_status.door_target;
            if (delta < -5000 || delta > 5000) {
                ESP_LOGE(TAG, "Door failed to reach target");
>>>>>>> 69f5c9ec
            }

            if (--tx_pending) {
              esp_rom_delay_us(1300); // wait 1.3ms between packets
            }
          }
        } else {
          ESP_LOGD(TAG, "Collision detected");
        }
        break;
      case GDO_EVENT_SYNC_COMPLETE:
        cb_event = GDO_CB_EVENT_SYNCED;
        break;
      case GDO_EVENT_OBST:
        cb_event = GDO_CB_EVENT_OBSTRUCTION;
        break;
      case GDO_EVENT_DOOR_POSITION_UPDATE:
        cb_event = GDO_CB_EVENT_DOOR_POSITION;
        break;
      case GDO_EVENT_LIGHT_UPDATE:
        cb_event = GDO_CB_EVENT_LIGHT;
        break;
      case GDO_EVENT_LOCK_UPDATE:
        cb_event = GDO_CB_EVENT_LOCK;
        break;
      case GDO_EVENT_MOTOR_UPDATE:
        cb_event = GDO_CB_EVENT_MOTOR;
        break;
      case GDO_EVENT_BUTTON_UPDATE:
        cb_event = GDO_CB_EVENT_BUTTON;
        break;
      case GDO_EVENT_BATTERY_UPDATE:
        cb_event = GDO_CB_EVENT_BATTERY;
        break;
      case GDO_EVENT_LEARN_UPDATE:
        cb_event = GDO_CB_EVENT_LEARN;
        break;
      case GDO_EVENT_OPENINGS_UPDATE:
        cb_event = GDO_CB_EVENT_OPENINGS;
        break;
      case GDO_EVENT_MOTION_UPDATE:
        cb_event = GDO_CB_EVENT_MOTION;
        break;
      case GDO_EVENT_TTC_UPDATE:
        cb_event = GDO_CB_EVENT_TTC;
        break;
      case GDO_EVENT_PAIRED_DEVICES_UPDATE:
        cb_event = GDO_CB_EVENT_PAIRED_DEVICES;
        break;
      case GDO_EVENT_DOOR_OPEN_DURATION_MEASUREMENT:
        cb_event = GDO_CB_EVENT_OPEN_DURATION_MEASURMENT;
        break;
      case GDO_EVENT_DOOR_CLOSE_DURATION_MEASUREMENT:
        cb_event = GDO_CB_EVENT_CLOSE_DURATION_MEASURMENT;
        break;
      default:
        ESP_LOGE(TAG, "Unhandled gdo event: %d", event.gdo_event);
        break;
      }

      if (cb_event < GDO_CB_EVENT_MAX && g_event_callback) {
        g_event_callback(&g_status, cb_event, g_user_cb_arg);
      }
    }
  }

  vTaskDelete(NULL);
}

/******************************* STATUS FUNCTIONS
 * ************************************/

<<<<<<< HEAD
static void update_door_state(const gdo_door_state_t door_state) {
  static int64_t start_opening;
  static int64_t start_closing;

  if (door_state > GDO_DOOR_STATE_UNKNOWN && door_state < GDO_DOOR_STATE_MAX) {
    esp_timer_stop(door_position_sync_timer);
  } else {
    // If we are still detecting the protcol and we get here but the door state
    // is not valid, reset the protocol.
    if (g_status.protocol == GDO_PROTOCOL_SEC_PLUS_V1 &&
        g_status.door == GDO_DOOR_STATE_UNKNOWN && gdo_sync_task_handle) {
      g_status.protocol = 0;
    }
    return;
  }

  ESP_LOGD(TAG, "Door state: %s", gdo_door_state_str[door_state]);
  if (door_state == g_status.door) {
    return;
  }

  if (!g_status.open_ms) {
    if (door_state == GDO_DOOR_STATE_OPENING &&
        g_status.door == GDO_DOOR_STATE_CLOSED) {
      start_opening = esp_timer_get_time();
    }
    if (door_state == GDO_DOOR_STATE_OPEN &&
        g_status.door == GDO_DOOR_STATE_OPENING && start_opening != 0) {
      g_status.open_ms =
          (uint16_t)((esp_timer_get_time() - start_opening) / 1000ULL);
      ESP_LOGV(TAG, "Open time: %u", g_status.open_ms);
      queue_event((gdo_event_t){GDO_EVENT_DOOR_OPEN_DURATION_MEASUREMENT});
    }
    if (door_state == GDO_DOOR_STATE_STOPPED) {
      start_opening = -1;
    }
  }

  if (!g_status.close_ms) {
    if (door_state == GDO_DOOR_STATE_CLOSING &&
        g_status.door == GDO_DOOR_STATE_OPEN) {
      start_closing = esp_timer_get_time();
    }
    if (door_state == GDO_DOOR_STATE_CLOSED &&
        g_status.door == GDO_DOOR_STATE_CLOSING && start_closing != 0) {
      g_status.close_ms =
          (uint16_t)((esp_timer_get_time() - start_closing) / 1000ULL);
      ESP_LOGV(TAG, "Close time: %u", g_status.close_ms);
      queue_event((gdo_event_t){GDO_EVENT_DOOR_CLOSE_DURATION_MEASUREMENT});
    }
    if (door_state == GDO_DOOR_STATE_STOPPED) {
      start_closing = -1;
    }
  }

  if (door_state == GDO_DOOR_STATE_OPENING ||
      door_state == GDO_DOOR_STATE_CLOSING) {
    if (g_status.door_position >= 0 && g_status.close_ms > 0 &&
        g_status.open_ms > 0) {
      g_door_start_moving_ms = (uint32_t)((esp_timer_get_time() / 1000) - 1000);
      if (esp_timer_start_periodic(door_position_sync_timer, 500 * 1000) !=
          ESP_OK) {
        ESP_LOGE(TAG, "Failed to start door position sync timer");
      }
    }
  } else {
    if (door_state == GDO_DOOR_STATE_STOPPED) {
      int delta = g_status.door_position - g_status.door_target;
      if (delta < -5000 || delta > 5000) {
        ESP_LOGE(TAG, "Door failed to reach target");
      }
    } else if (door_state == GDO_DOOR_STATE_OPEN) {
      g_status.door_position = 0;
    } else if (door_state == GDO_DOOR_STATE_CLOSED) {
      g_status.door_position = 10000;
      if (g_status.protocol == GDO_PROTOCOL_SEC_PLUS_V2) {
        get_openings();
      }
=======
    if (g_status.door == GDO_DOOR_STATE_UNKNOWN &&
        g_status.protocol & GDO_PROTOCOL_SEC_PLUS_V1 &&
        gdo_sync_task_handle) {
        xTaskNotifyGive(gdo_sync_task_handle);
>>>>>>> 69f5c9ec
    }

    g_door_start_moving_ms = 0;
    g_status.motor = GDO_MOTOR_STATE_OFF;
  }

  if (g_status.door == GDO_DOOR_STATE_UNKNOWN &&
      g_status.protocol == GDO_PROTOCOL_SEC_PLUS_V1 && gdo_sync_task_handle) {
    xTaskNotifyGive(gdo_sync_task_handle);
  }

  g_status.door = door_state;
  queue_event((gdo_event_t){GDO_EVENT_DOOR_POSITION_UPDATE});
}

/**
 * @brief Gets the total number of paired devices with the GDO for the specified
 * type.
 * @param type The type of paired devices to get the total for.
 */
static void get_paired_devices(gdo_paired_device_type_t type) {
<<<<<<< HEAD
  if (type >= GDO_PAIRED_DEVICE_TYPE_MAX) {
    ESP_LOGE(TAG, "Invalid paired device type");
    return;
  }

  if (type == GDO_PAIRED_DEVICE_TYPE_ALL) {
    queue_command(GDO_CMD_GET_PAIRED_DEVICES, GDO_PAIRED_DEVICE_TYPE_ALL, 0, 0);
    queue_command(GDO_CMD_GET_PAIRED_DEVICES, GDO_PAIRED_DEVICE_TYPE_REMOTE, 0,
                  0);
    queue_command(GDO_CMD_GET_PAIRED_DEVICES, GDO_PAIRED_DEVICE_TYPE_KEYPAD, 0,
                  0);
    queue_command(GDO_CMD_GET_PAIRED_DEVICES,
                  GDO_PAIRED_DEVICE_TYPE_WALL_CONTROL, 0, 0);
    queue_command(GDO_CMD_GET_PAIRED_DEVICES, GDO_PAIRED_DEVICE_TYPE_ACCESSORY,
                  0, 0);
  } else {
    queue_command(GDO_CMD_GET_PAIRED_DEVICES, type, 0, 0);
  }
=======
    if (type >= GDO_PAIRED_DEVICE_TYPE_MAX) {
        ESP_LOGE(TAG, "Invalid paired device type");
        return;
    }

    queue_command(GDO_CMD_GET_PAIRED_DEVICES, type, 0, 0);
>>>>>>> 69f5c9ec
}

/************************************ INLINE UTILITIES
 * **********************************/

/**
 * @brief Gets the current status of the GDO.
 */
inline static esp_err_t get_status() {
  return queue_command(GDO_CMD_GET_STATUS, 0, 0, 0);
}

/**
 * @brief Gets the current total openings of the GDO.
 */
inline static esp_err_t get_openings() {
  return queue_command(GDO_CMD_GET_OPENINGS, 0, 0, 0);
}

/**
 * @brief Sends a door action command to the GDO.
 * @param action The action to send to the GDO.
 * @return ESP_OK on success, ESP_ERR_NO_MEM if the queue is full, ESP_FAIL if
 * the encoding fails.
 */
inline static esp_err_t send_door_action(gdo_door_action_t action) {
<<<<<<< HEAD
  esp_err_t err = ESP_OK;
  if (g_status.protocol == GDO_PROTOCOL_SEC_PLUS_V1) {
    return gdo_v1_toggle_cmd(V1_CMD_TOGGLE_DOOR_PRESS, 500000);
  } else {
    err = queue_command(GDO_CMD_DOOR_ACTION, action, 1, 1);
    if (err == ESP_OK) {
      --g_status.rolling_code; // only increment after the second command
      err = queue_command(GDO_CMD_DOOR_ACTION, action, 0, 1);
    }
  }
  return err;
=======
    esp_err_t err = ESP_OK;
    if (g_status.protocol & GDO_PROTOCOL_SEC_PLUS_V1) {
        return gdo_v1_toggle_cmd(V1_CMD_TOGGLE_DOOR_PRESS);
    } else {
        err = queue_command(GDO_CMD_DOOR_ACTION, action, 1, 1);
        if (err == ESP_OK) {
            --g_status.rolling_code; // only increment after the second command
            err = queue_command(GDO_CMD_DOOR_ACTION, action, 0, 1);
        }
    }

    return err;
>>>>>>> 69f5c9ec
}

/**
 * @brief Updates the local light state and queues an event if it has changed.
 * @param light_state The new light state to update to.
 */
inline static void update_light_state(gdo_light_state_t light_state) {
<<<<<<< HEAD
  ESP_LOGD(TAG, "Light state: %s", gdo_light_state_str[light_state]);
  if (light_state != g_status.light) {
    g_status.light = light_state;
    queue_event((gdo_event_t){GDO_EVENT_LIGHT_UPDATE});
  }
=======
    ESP_LOGD(TAG, "Light state: %s", gdo_light_state_str[light_state]);
    g_status.light = light_state;
    queue_event((gdo_event_t){GDO_EVENT_LIGHT_UPDATE});
>>>>>>> 69f5c9ec
}

/**
 * @brief Updates the local lock state and queues an event if it has changed.
 * @param lock_state The new lock state to update to.
 */
inline static void update_lock_state(gdo_lock_state_t lock_state) {
<<<<<<< HEAD
  ESP_LOGD(TAG, "Lock state: %s", gdo_lock_state_str[lock_state]);
  if (lock_state != g_status.lock) {
    g_status.lock = lock_state;
    queue_event((gdo_event_t){GDO_EVENT_LOCK_UPDATE});
  }
=======
    ESP_LOGD(TAG, "Lock state: %s", gdo_lock_state_str[lock_state]);
    g_status.lock = lock_state;
    queue_event((gdo_event_t){GDO_EVENT_LOCK_UPDATE});
>>>>>>> 69f5c9ec
}

/**
 * @brief Updates the local obstruction state and queues an event if it has
 * changed.
 * @param obstruction_state The new obstruction state to update to.
 */
inline static void
update_obstruction_state(gdo_obstruction_state_t obstruction_state) {
  ESP_LOGD(TAG, "Obstruction state: %s",
           gdo_obstruction_state_str[obstruction_state]);
  if (obstruction_state != g_status.obstruction) {
    g_status.obstruction = obstruction_state;
    queue_event((gdo_event_t){GDO_EVENT_OBST});
  }
}

/**
 * @brief Updates the local learn state and queues an event if it has changed.
 * Also gets the total paired devices if the learn state changed to inactive to
 * check for new paired devices.
 * @param learn_state The new learn state to update to.
 */
inline static void update_learn_state(gdo_learn_state_t learn_state) {
<<<<<<< HEAD
  ESP_LOGD(TAG, "Learn state: %s", gdo_learn_state_str[learn_state]);
  if (learn_state != g_status.learn) {
    g_status.learn = learn_state;
    queue_event((gdo_event_t){GDO_EVENT_LEARN_UPDATE});
    if (learn_state == GDO_LEARN_STATE_INACTIVE &&
        g_status.protocol == GDO_PROTOCOL_SEC_PLUS_V2) {
      get_paired_devices(GDO_PAIRED_DEVICE_TYPE_ALL);
    }
  }
=======
    ESP_LOGD(TAG, "Learn state: %s", gdo_learn_state_str[learn_state]);
    g_status.learn = learn_state;
    queue_event((gdo_event_t){GDO_EVENT_LEARN_UPDATE});
    if (learn_state == GDO_LEARN_STATE_INACTIVE && g_status.protocol == GDO_PROTOCOL_SEC_PLUS_V2) {
        get_paired_devices(GDO_PAIRED_DEVICE_TYPE_ALL);
    }
>>>>>>> 69f5c9ec
}

/**
 * @brief Handles the light state when it was changed by a command from the GDO.
 * @param light_action The action the GDO sent to change the light state.
 */
inline static void handle_light_action(gdo_light_action_t light_action) {
  gdo_light_state_t light_state = g_status.light;
  switch (light_action) {
  case GDO_LIGHT_ACTION_OFF:
    light_state = GDO_LIGHT_STATE_OFF;
    break;
  case GDO_LIGHT_ACTION_ON:
    light_state = GDO_LIGHT_STATE_ON;
    break;
  case GDO_LIGHT_ACTION_TOGGLE:
    if (light_state < GDO_LIGHT_STATE_MAX) {
      light_state = light_state == GDO_LIGHT_STATE_OFF ? GDO_LIGHT_STATE_ON
                                                       : GDO_LIGHT_STATE_OFF;
    }
    break;
  default:
    light_state = GDO_LIGHT_STATE_MAX;
    break;
  }

  update_light_state(light_state);
}

/**
 * @brief Handles the lock state when it was changed by a command from the GDO.
 * @param lock_action The action the GDO sent to change the lock state.
 */
inline static void handle_lock_action(gdo_lock_action_t lock_action) {
  gdo_lock_state_t lock_state = g_status.lock;
  switch (lock_action) {
  case GDO_LOCK_ACTION_LOCK:
    lock_state = GDO_LOCK_STATE_LOCKED;
    break;
  case GDO_LOCK_ACTION_UNLOCK:
    lock_state = GDO_LOCK_STATE_UNLOCKED;
    break;
  case GDO_LOCK_ACTION_TOGGLE:
    if (lock_state < GDO_LOCK_STATE_MAX) {
      lock_state = lock_state == GDO_LOCK_STATE_LOCKED ? GDO_LOCK_STATE_UNLOCKED
                                                       : GDO_LOCK_STATE_LOCKED;
    }
    break;
  default:
    lock_state = GDO_LOCK_STATE_MAX;
    break;
  }

  update_lock_state(lock_state);
}

/**
 * @brief Updates the local motor state and queues an event if it has changed.
 * @param motor_state The new motor state to update to.
 */
inline static void update_motor_state(gdo_motor_state_t motor_state) {
  ESP_LOGD(TAG, "Motor state: %s", gdo_motor_state_str[motor_state]);
  if (motor_state != g_status.motor) {
    g_status.motor = motor_state;
    queue_event((gdo_event_t){GDO_EVENT_MOTOR_UPDATE});
  }
}

/**
 * @brief Updates the local button state and queues an event if it has changed.
 * @param button_state The new button state to update to.
 */
inline static void update_button_state(gdo_button_state_t button_state) {
  ESP_LOGD(TAG, "Button state: %s", gdo_button_state_str[button_state]);
  if (button_state == GDO_BUTTON_STATE_RELEASED) {
    get_status();
  }

  if (button_state != g_status.button) {
    g_status.button = button_state;
    queue_event((gdo_event_t){GDO_EVENT_BUTTON_UPDATE});
  }
}

/**
 * @brief Updates the local motion state and queues an event if it has changed.
 * Also starts a timer to clear the motion state if not reset.
 * @param motion_state The new motion state to update to.
 */
inline static void update_motion_state(gdo_motion_state_t motion_state) {
  ESP_LOGD(TAG, "Motion state: %s", gdo_motion_state_str[motion_state]);
  if (motion_state == GDO_MOTION_STATE_DETECTED) {
    esp_timer_stop(motion_detect_timer);
    esp_timer_start_once(motion_detect_timer, 3000 * 1000);
  }

  if (g_status.motion != motion_state) {
    g_status.motion = motion_state;
    queue_event((gdo_event_t){GDO_EVENT_MOTION_UPDATE});
  }

  if (g_status.protocol == GDO_PROTOCOL_SEC_PLUS_V2) {
    get_status();
  }
}

/**
 * @brief Updates the local openings count and queues an event if it has
 * changed.
 * @param flag The flag from the GDO to indicate if the openings count is from
 * our request.
 * @param count The new openings count to update to.
 */
inline static void update_openings(uint8_t flag, uint16_t count) {
  ESP_LOGD(TAG, "Openings: %u", count);
  if (flag == 0 || g_status.openings != 0) {
    if (g_status.openings != count) {
      g_status.openings = count;
      queue_event((gdo_event_t){GDO_EVENT_OPENINGS_UPDATE});
    }
  }
  // Ignoring openings, not from our request
}

/**
 * @brief Updates the local TTC and queues an event if it has changed.
 * @param ttc The new TTC to update to.
 */
inline static void update_ttc(uint16_t ttc) {
<<<<<<< HEAD
  ESP_LOGD(TAG, "TTC: %u", ttc);
  if (g_status.ttc_seconds != ttc) {
    g_status.ttc_seconds = ttc;
    queue_event((gdo_event_t){GDO_EVENT_TTC_UPDATE});
  }
}

/**
 * @brief Updates the local paired devices count and queues an event if it has
 * changed.
 * @param type The type of paired devices to update.
 */
inline static void update_paired_devices(gdo_paired_device_type_t type,
                                         uint8_t count) {
  ESP_LOGD(TAG, "Paired devices: %u", count);
  bool changed = false;
  if (type == GDO_PAIRED_DEVICE_TYPE_ALL &&
      g_status.paired_devices.total_all != count) {
    changed = true;
    g_status.paired_devices.total_all = count;
  } else if (type == GDO_PAIRED_DEVICE_TYPE_REMOTE &&
             g_status.paired_devices.total_remotes != count) {
    changed = true;
    g_status.paired_devices.total_remotes = count;
  } else if (type == GDO_PAIRED_DEVICE_TYPE_KEYPAD &&
             g_status.paired_devices.total_keypads != count) {
    changed = true;
    g_status.paired_devices.total_keypads = count;
  } else if (type == GDO_PAIRED_DEVICE_TYPE_WALL_CONTROL &&
             g_status.paired_devices.total_wall_controls != count) {
    changed = true;
    g_status.paired_devices.total_wall_controls = count;
  } else if (type == GDO_PAIRED_DEVICE_TYPE_ACCESSORY &&
             g_status.paired_devices.total_accessories != count) {
    changed = true;
    g_status.paired_devices.total_accessories = count;
  }

  if (changed) {
    queue_event((gdo_event_t){GDO_EVENT_PAIRED_DEVICES_UPDATE});
  }
=======
    ESP_LOGI(TAG, "TTC Seconds remaining: %u", ttc);
    if (g_status.ttc_seconds != ttc) {
        g_status.ttc_seconds = ttc;
    }
}

/**
 * @brief Set the time to close
 * @param time_to_close The new time to close set by the UI
*/
esp_err_t gdo_set_time_to_close(uint16_t time_to_close) {
    g_ttc_delay_s = time_to_close;
    g_status.ttc_enabled = (time_to_close > 0) ? 1 : 0;
    esp_err_t err = ESP_OK;
    uint8_t byte1 = (time_to_close >> 8);
    uint8_t byte2 = (uint8_t)time_to_close;
    uint8_t nibble = 1;
    update_ttc(time_to_close);
    queue_command(GDO_CMD_SET_TTC, nibble, byte1, byte2);
    queue_event((gdo_event_t){GDO_EVENT_SET_TTC});
    return err;
}

/**
 * @brief Updates the local paired devices count and queues an event if it has changed.
 * @param type The type of paired devices to update.
*/
inline static void update_paired_devices(gdo_paired_device_type_t type, uint8_t count) {
    ESP_LOGD(TAG, "Paired devices: %u", count);
    bool changed = false;
    if (type == GDO_PAIRED_DEVICE_TYPE_ALL && g_status.paired_devices.total_all != count) {
        changed = true;
        g_status.paired_devices.total_all = count;
    } else if (type == GDO_PAIRED_DEVICE_TYPE_REMOTE && g_status.paired_devices.total_remotes != count) {
        changed = true;
        g_status.paired_devices.total_remotes = count;
    } else if (type == GDO_PAIRED_DEVICE_TYPE_KEYPAD && g_status.paired_devices.total_keypads != count) {
        changed = true;
        g_status.paired_devices.total_keypads = count;
    } else if (type == GDO_PAIRED_DEVICE_TYPE_WALL_CONTROL && g_status.paired_devices.total_wall_controls != count) {
        changed = true;
        g_status.paired_devices.total_wall_controls = count;
    } else if (type == GDO_PAIRED_DEVICE_TYPE_ACCESSORY && g_status.paired_devices.total_accessories != count) {
        changed = true;
        g_status.paired_devices.total_accessories = count;
    }

    if (g_status.synced && changed) {
        queue_event((gdo_event_t){GDO_EVENT_PAIRED_DEVICES_UPDATE});
    }
>>>>>>> 69f5c9ec
}

/**
 * @brief Updates the local battery state and queues an event if it has changed.
 * @param battery_state The new battery state to update to.
 */
inline static void update_battery_state(gdo_battery_state_t battery_state) {
  ESP_LOGD(TAG, "Battery state: %s", gdo_battery_state_str[battery_state]);
  if (battery_state != g_status.battery) {
    g_status.battery = battery_state;
    queue_event((gdo_event_t){GDO_EVENT_BATTERY_UPDATE});
  }
}

/**
 * @brief Queues an event to the event queue.
 * @param event The event to queue.
 * @return ESP_OK on success, ESP_ERR_INVALID_STATE if the gdo event queue
 * hasn't been created yet, ESP_ERR_NO_MEM if the queue is full.
 */
inline static esp_err_t queue_event(gdo_event_t event) {
  if (!gdo_event_queue) {
    ESP_LOGE(TAG, "Event Queue not created!");
    return ESP_ERR_INVALID_STATE;
  }

  if (xQueueSend(gdo_event_queue, &event, 0) == pdFALSE) {
    ESP_LOGE(TAG, "Event Queue Full!");
    return ESP_ERR_NO_MEM;
  }
  return ESP_OK;
}<|MERGE_RESOLUTION|>--- conflicted
+++ resolved
@@ -23,18 +23,6 @@
 #define __STDC_FORMAT_MACROS 1
 #include <inttypes.h>
 
-<<<<<<< HEAD
-/***************************** LOCAL FUNCTION DECLARATIONS
- * ****************************/
-static void obst_isr_handler(void *arg);
-static void gdo_main_task(void *arg);
-static void gdo_sync_task(void *arg);
-static void v1_status_timer_cb(void *arg);
-static void motion_detect_timer_cb(void *arg);
-static void door_position_sync_timer_cb(void *arg);
-static void scheduled_cmd_timer_cb(void *arg);
-static void obst_timer_cb(void *arg);
-=======
 
 /***************************** LOCAL FUNCTION DECLARATIONS ****************************/
 static void obst_isr_handler(void* arg);
@@ -46,7 +34,6 @@
 static void scheduled_cmd_timer_cb(void* arg);
 static void scheduled_event_timer_cb(void* arg);
 static void obst_timer_cb(void* arg);
->>>>>>> 69f5c9ec
 static void get_paired_devices(gdo_paired_device_type_t type);
 static void update_light_state(gdo_light_state_t light_state);
 static void update_lock_state(gdo_lock_state_t lock_state);
@@ -69,15 +56,9 @@
 static esp_err_t queue_command(gdo_command_t command, uint8_t nibble,
                                uint8_t byte1, uint8_t byte2);
 static esp_err_t queue_v1_command(gdo_v1_command_t command);
-<<<<<<< HEAD
-static esp_err_t schedule_command(gdo_sched_cmd_args_t *cmd_args,
-                                  uint32_t time_us);
-static esp_err_t gdo_v1_toggle_cmd(gdo_v1_command_t cmd, uint32_t time_us);
-=======
 static esp_err_t schedule_command(gdo_sched_cmd_args_t *cmd_args, uint32_t time_us);
 static esp_err_t schedule_event(gdo_event_type_t event, uint32_t time_us);
 static esp_err_t gdo_v1_toggle_cmd(gdo_v1_command_t cmd);
->>>>>>> 69f5c9ec
 static esp_err_t queue_event(gdo_event_t event);
 
 /******************************** GLOBAL VARIABLES
@@ -543,14 +524,6 @@
     return err;
   }
 
-<<<<<<< HEAD
-  if (g_status.protocol == GDO_PROTOCOL_SEC_PLUS_V1) {
-    return gdo_v1_toggle_cmd(V1_CMD_TOGGLE_LIGHT_PRESS, 500000);
-  } else {
-    err = queue_command(GDO_CMD_LIGHT, GDO_LIGHT_ACTION_ON, 0, 0);
-    if (err == ESP_OK) {
-      err = get_status();
-=======
     if (g_status.protocol & GDO_PROTOCOL_SEC_PLUS_V1) {
         return gdo_v1_toggle_cmd(V1_CMD_TOGGLE_LIGHT_PRESS);
     } else {
@@ -558,9 +531,7 @@
         if (err == ESP_OK) {
             get_status();
         }
->>>>>>> 69f5c9ec
-    }
-  }
+    }
 
   return err;
 }
@@ -577,14 +548,6 @@
     return err;
   }
 
-<<<<<<< HEAD
-  if (g_status.protocol == GDO_PROTOCOL_SEC_PLUS_V1) {
-    return gdo_v1_toggle_cmd(V1_CMD_TOGGLE_LIGHT_PRESS, 500000);
-  } else {
-    err = queue_command(GDO_CMD_LIGHT, GDO_LIGHT_ACTION_OFF, 0, 0);
-    if (err == ESP_OK) {
-      err = get_status();
-=======
     if (g_status.protocol & GDO_PROTOCOL_SEC_PLUS_V1) {
         return gdo_v1_toggle_cmd(V1_CMD_TOGGLE_LIGHT_PRESS);
     } else {
@@ -592,32 +555,10 @@
         if (err == ESP_OK) {
             get_status();
         }
->>>>>>> 69f5c9ec
-    }
-  }
+    }
 
   return err;
 }
-
-/**
- * @brief Sets the time to close.
- * @return ESP_OK on success, ESP_ERR_NO_MEM if the queue is full, ESP_FAIL if the encoding fails.
-*/
-esp_err_t gdo_set_ttc(uint16_t seconds) {
-    esp_err_t err = ESP_OK;
-
-    if (g_status.protocol & GDO_PROTOCOL_SEC_PLUS_V1) {
-    } else {
-        //queue_command(gdo_command_t command, uint8_t nibble, uint8_t byte1, uint8_t byte2)
-        err = queue_command(GDO_CMD_SET_TTC, seconds, 0, 0); 
-        if (err == ESP_OK) {
-            get_status();
-        }
-    }
-
-    return err;
-}
-
 
 /**
  * @brief Toggles the light.
@@ -644,19 +585,11 @@
     return ESP_OK;
   }
 
-<<<<<<< HEAD
-  if (g_status.protocol == GDO_PROTOCOL_SEC_PLUS_V1) {
-    return gdo_v1_toggle_cmd(V1_CMD_TOGGLE_LOCK_PRESS, 500000);
-  } else {
-    return queue_command(GDO_CMD_LOCK, GDO_LOCK_ACTION_LOCK, 0, 0);
-  }
-=======
     if (g_status.protocol & GDO_PROTOCOL_SEC_PLUS_V1) {
         return gdo_v1_toggle_cmd(V1_CMD_TOGGLE_LOCK_PRESS);
     } else {
         return queue_command(GDO_CMD_LOCK, GDO_LOCK_ACTION_LOCK, 0, 0);
     }
->>>>>>> 69f5c9ec
 }
 
 /**
@@ -669,19 +602,11 @@
     return ESP_OK;
   }
 
-<<<<<<< HEAD
-  if (g_status.protocol == GDO_PROTOCOL_SEC_PLUS_V1) {
-    return gdo_v1_toggle_cmd(V1_CMD_TOGGLE_LOCK_PRESS, 500000);
-  } else {
-    return queue_command(GDO_CMD_LOCK, GDO_LOCK_ACTION_UNLOCK, 0, 0);
-  }
-=======
     if (g_status.protocol & GDO_PROTOCOL_SEC_PLUS_V1) {
         return gdo_v1_toggle_cmd(V1_CMD_TOGGLE_LOCK_PRESS);
     } else {
         return queue_command(GDO_CMD_LOCK, GDO_LOCK_ACTION_UNLOCK, 0, 0);
     }
->>>>>>> 69f5c9ec
 }
 
 /**
@@ -868,9 +793,22 @@
   return ESP_OK;
 }
 
-<<<<<<< HEAD
-/************************************ LOCAL FUNCTIONS
- * ************************************/
+/**
+ * @brief Sets the minimum time in milliseconds to wait between sending consecutive commands.
+ * @param ms The minimum time in milliseconds.
+ * @return ESP_OK on success, ESP_ERR_INVALID_ARG if the time is invalid.
+*/
+esp_err_t gdo_set_min_command_interval(uint32_t ms) {
+    if (ms < 300) {
+        ESP_LOGE(TAG, "Invalid minimum command interval: %" PRIu32, ms);
+        return ESP_ERR_INVALID_ARG;
+    }
+
+    g_tx_delay_ms = ms;
+    return ESP_OK;
+}
+
+/************************************ LOCAL FUNCTIONS ************************************/
 
 /**
  * @brief This task stated by `gdo_sync()` to sync the state of the GDO with the
@@ -883,12 +821,14 @@
 static void gdo_sync_task(void *arg) {
   bool synced = true;
 
-  if (g_status.protocol <= GDO_PROTOCOL_SEC_PLUS_V1) {
-    uart_set_baudrate(g_config.uart_num, 1200);
-    uart_set_parity(g_config.uart_num, UART_PARITY_EVEN);
-    uart_flush(g_config.uart_num);
-    xQueueReset(gdo_event_queue);
-    ulTaskNotifyTake(pdTRUE, pdMS_TO_TICKS(2500));
+    if (g_status.protocol != GDO_PROTOCOL_SEC_PLUS_V2) {
+        uart_set_baudrate(g_config.uart_num, 1200);
+        uart_set_parity(g_config.uart_num, UART_PARITY_EVEN);
+        uart_flush(g_config.uart_num);
+        xQueueReset(gdo_event_queue);
+
+        // Delay forever if there is a smart panel connected to allow it to come online and sync before we do anything.
+        ulTaskNotifyTake(pdTRUE, g_status.protocol == GDO_PROTOCOL_SEC_PLUS_V1_WITH_SMART_PANEL ? portMAX_DELAY : pdMS_TO_TICKS(2500));
 
     if (g_status.door == GDO_DOOR_STATE_UNKNOWN) {
       ESP_LOGW(TAG, "V1 panel not found, trying emulation");
@@ -907,77 +847,9 @@
         xQueueReset(gdo_event_queue);
         esp_timer_start_periodic(v1_status_timer, 250 * 1000);
       }
-=======
-/**
- * @brief Sets the minimum time in milliseconds to wait between sending consecutive commands.
- * @param ms The minimum time in milliseconds.
- * @return ESP_OK on success, ESP_ERR_INVALID_ARG if the time is invalid.
-*/
-esp_err_t gdo_set_min_command_interval(uint32_t ms) {
-    if (ms < 300) {
-        ESP_LOGE(TAG, "Invalid minimum command interval: %" PRIu32, ms);
-        return ESP_ERR_INVALID_ARG;
-    }
-
-    g_tx_delay_ms = ms;
-    return ESP_OK;
-}
-
-/************************************ LOCAL FUNCTIONS ************************************/
-
-/**
- * @brief This task stated by `gdo_sync()` to sync the state of the GDO with the controller.
- * @details This task will query the GDO for the current state of the door, and device information
- * in a loop until timeout or all information is received. Once complete an event of GDO_SYNC_COMPLETE
- * is queued and The task will then delete itself. The status of the sync is stored in the g_status.synced.
-*/
-static void gdo_sync_task(void* arg) {
-    bool synced = true;
-
-    if (g_status.protocol != GDO_PROTOCOL_SEC_PLUS_V2) {
-        uart_set_baudrate(g_config.uart_num, 1200);
-        uart_set_parity(g_config.uart_num, UART_PARITY_EVEN);
-        uart_flush(g_config.uart_num);
-        xQueueReset(gdo_event_queue);
-
-        // Delay forever if there is a smart panel connected to allow it to come online and sync before we do anything.
-        ulTaskNotifyTake(pdTRUE, g_status.protocol == GDO_PROTOCOL_SEC_PLUS_V1_WITH_SMART_PANEL ? portMAX_DELAY : pdMS_TO_TICKS(2500));
-
-        if (g_status.door == GDO_DOOR_STATE_UNKNOWN) {
-            ESP_LOGW(TAG, "V1 panel not found, trying emulation");
-            esp_timer_create_args_t timer_args = {
-                .callback = v1_status_timer_cb,
-                .arg = NULL,
-                .dispatch_method = ESP_TIMER_TASK,
-                .name = "v1_status_timer"
-            };
-
-            esp_timer_handle_t v1_status_timer;
-            if (esp_timer_create(&timer_args, &v1_status_timer) != ESP_OK) {
-                ESP_LOGE(TAG, "Failed to create V1 status timer");
-                synced = false;
-                goto done;
-            } else {
-                uart_flush(g_config.uart_num);
-                xQueueReset(gdo_event_queue);
-                esp_timer_start_periodic(v1_status_timer, 250 * 1000);
-            }
->>>>>>> 69f5c9ec
 
       ulTaskNotifyTake(pdTRUE, pdMS_TO_TICKS(5000));
 
-<<<<<<< HEAD
-      if (g_status.door == GDO_DOOR_STATE_UNKNOWN && !g_protocol_forced) {
-        ESP_LOGW(TAG, "secplus V1 panel emulation failed, trying secplus V2 "
-                      "panel emulation");
-        esp_timer_stop(v1_status_timer);
-        esp_timer_delete(v1_status_timer);
-      } else {
-        goto done;
-      }
-    } else {
-      goto done;
-=======
             if (g_status.door == GDO_DOOR_STATE_UNKNOWN && !g_protocol_forced) {
                 ESP_LOGW(TAG, "secplus V1 panel emulation failed, trying secplus V2 panel emulation");
                 esp_timer_stop(v1_status_timer);
@@ -990,52 +862,8 @@
             g_status.protocol = GDO_PROTOCOL_SEC_PLUS_V1_WITH_SMART_PANEL;
             goto done;
         }
->>>>>>> 69f5c9ec
-    }
-  }
-
-<<<<<<< HEAD
-  uint32_t start_ms = esp_timer_get_time() / 1000;
-  g_status.protocol = GDO_PROTOCOL_SEC_PLUS_V2;
-  uart_set_baudrate(g_config.uart_num, 9600);
-  uart_set_parity(g_config.uart_num, UART_PARITY_DISABLE);
-  uart_flush(g_config.uart_num);
-  xQueueReset(gdo_event_queue);
-
-  for (;;) {
-    if ((esp_timer_get_time() / 1000) - start_ms > 5000) {
-      synced = false;
-      break;
-    }
-
-    if (g_status.door == GDO_DOOR_STATE_UNKNOWN) {
-      ESP_LOGV(TAG, "SYNC TASK: Getting status");
-      get_status();
-      vTaskDelay(pdMS_TO_TICKS(250));
-      continue;
-    }
-
-    get_openings();
-    vTaskDelay(pdMS_TO_TICKS(250));
-
-    get_paired_devices(GDO_PAIRED_DEVICE_TYPE_ALL);
-    vTaskDelay(pdMS_TO_TICKS(250));
-
-    get_paired_devices(GDO_PAIRED_DEVICE_TYPE_REMOTE);
-    vTaskDelay(pdMS_TO_TICKS(250));
-
-    get_paired_devices(GDO_PAIRED_DEVICE_TYPE_KEYPAD);
-    vTaskDelay(pdMS_TO_TICKS(250));
-
-    get_paired_devices(GDO_PAIRED_DEVICE_TYPE_WALL_CONTROL);
-    vTaskDelay(pdMS_TO_TICKS(250));
-
-    get_paired_devices(GDO_PAIRED_DEVICE_TYPE_ACCESSORY);
-    vTaskDelay(pdMS_TO_TICKS(250));
-
-    break;
-  }
-=======
+    }
+
     uint32_t timeout = esp_timer_get_time() / 1000 + 5000;
     uint8_t sync_stage = 0;
     g_status.protocol = GDO_PROTOCOL_SEC_PLUS_V2;
@@ -1115,7 +943,6 @@
         queue_event((gdo_event_t){GDO_EVENT_PAIRED_DEVICES_UPDATE});
         break;
     }
->>>>>>> 69f5c9ec
 
 done:
   g_status.synced = synced;
@@ -1241,10 +1068,6 @@
   }
 }
 
-<<<<<<< HEAD
-/******************************* COMMAND FUNCTIONS
- * ************************************/
-=======
 /**
  * @brief This timer is started when an event is scheduled to be sent at a specific time.
  * When the timer expires it will send the event to the main event queue.
@@ -1261,7 +1084,6 @@
 }
 
 /******************************* COMMAND FUNCTIONS ************************************/
->>>>>>> 69f5c9ec
 
 /**
  * @brief Creates a timer to send a command at a specific time.
@@ -1307,10 +1129,6 @@
 }
 
 /**
-<<<<<<< HEAD
- * @brief Secplus V1 only has toggle commands, this function will send a press
- * and schedule a release command
-=======
  * @brief Creates a timer to send an event at a specific time.
  * @param event The event to send to the main event queue.
  * @param time_us The time in microseconds to send the event, must be more than 50 microseconds.
@@ -1350,23 +1168,10 @@
 
 /**
  * @brief Secplus V1 only has toggle commands, this function will send a press and schedule a release command
->>>>>>> 69f5c9ec
  * @param cmd The command to send to the GDO.
  * @param time_us The time in microseconds to send the command, must be more
  * than 50 microseconds.
  * @return ESP_OK on success, ESP_ERR_NO_MEM if the queue is full.
-<<<<<<< HEAD
- */
-static esp_err_t gdo_v1_toggle_cmd(gdo_v1_command_t cmd, uint32_t time_us) {
-  esp_err_t err = queue_v1_command(cmd);
-  if (err == ESP_OK) {
-    gdo_sched_cmd_args_t args = {
-        .cmd = (uint32_t)cmd + 1, // release is always 1 higher than press
-        .door_cmd = false,
-    };
-    return schedule_command(&args, time_us);
-  }
-=======
 */
 static esp_err_t gdo_v1_toggle_cmd(gdo_v1_command_t cmd) {
     esp_err_t err = queue_v1_command(cmd);
@@ -1377,7 +1182,6 @@
         };
         return schedule_command(&args, g_tx_delay_ms * 1000);
     }
->>>>>>> 69f5c9ec
 
   return err;
 }
@@ -1505,54 +1309,12 @@
  * @param packet The packet received from the GDO.
  */
 static void decode_v1_packet(uint8_t *packet) {
-<<<<<<< HEAD
   gdo_v1_command_t cmd = (gdo_v1_command_t)packet[0];
   uint8_t resp = packet[1];
 
   if (cmd == V1_CMD_QUERY_DOOR_STATUS) {
     gdo_door_state_t door_state = GDO_DOOR_STATE_UNKNOWN;
     uint8_t val = resp & 0x7;
-
-    if (val == 0x2) {
-      door_state = GDO_DOOR_STATE_OPEN;
-    } else if (val == 0x5) {
-      door_state = GDO_DOOR_STATE_CLOSED;
-    } else if (val == 0x0 || val == 0x6) {
-      door_state = GDO_DOOR_STATE_STOPPED;
-    } else if (val == 0x1) {
-      door_state = GDO_DOOR_STATE_OPENING;
-    } else if (val == 0x4) {
-      door_state = GDO_DOOR_STATE_CLOSING;
-    }
-    update_door_state(door_state);
-  } else if (cmd == V1_CMD_QUERY_DOOR_STATUS_0x37) {
-    queue_v1_command(V1_CMD_QUERY_OTHER_STATUS);
-  } else if (cmd == V1_CMD_QUERY_OTHER_STATUS) {
-    update_light_state((gdo_light_state_t)((resp >> 2) & 1));
-    update_lock_state((gdo_lock_state_t)((~resp >> 3) & 1));
-  } else if (cmd == V1_CMD_OBSTRUCTION) {
-    update_obstruction_state(resp == 0 ? GDO_OBSTRUCTION_STATE_CLEAR
-                                       : GDO_OBSTRUCTION_STATE_OBSTRUCTED);
-  } else if (cmd == V1_CMD_TOGGLE_LIGHT_PRESS) {
-    // motion was detected, or the light toggle button was pressed
-    // either way it's ok to trigger motion detection
-    if (g_status.light == GDO_LIGHT_STATE_OFF) {
-      update_motion_state(GDO_MOTION_STATE_DETECTED);
-    }
-  } else if (cmd == V1_CMD_TOGGLE_DOOR_PRESS) {
-    update_button_state(GDO_BUTTON_STATE_PRESSED);
-  } else if (cmd == V1_CMD_TOGGLE_DOOR_RELEASE) {
-    update_button_state(GDO_BUTTON_STATE_RELEASED);
-  } else {
-    ESP_LOGW(TAG, "Unhandled command: %02x, resp: %02x", cmd, resp);
-  }
-=======
-    gdo_v1_command_t cmd = (gdo_v1_command_t)packet[0];
-    uint8_t resp = packet[1];
-
-    if (cmd == V1_CMD_QUERY_DOOR_STATUS) {
-        gdo_door_state_t door_state = GDO_DOOR_STATE_UNKNOWN;
-        uint8_t val = resp & 0x7;
 
         if (val == 0x2) {
             door_state = GDO_DOOR_STATE_OPEN;
@@ -1580,7 +1342,6 @@
     } else {
         ESP_LOGD(TAG, "Unhandled command: %02x, resp: %02x", cmd, resp);
     }
->>>>>>> 69f5c9ec
 }
 
 /**
@@ -1588,7 +1349,6 @@
  * @param packet The packet received from the GDO.
  */
 static void decode_packet(uint8_t *packet) {
-<<<<<<< HEAD
   uint32_t rolling = 0;
   uint64_t fixed = 0;
   uint32_t data = 0;
@@ -1617,64 +1377,6 @@
 
   ESP_LOGI(TAG, "cmd=%03x (%s) byte2=%02x byte1=%02x nibble=%01x", cmd,
            cmd_to_string(cmd), byte2, byte1, nibble);
-
-  if (cmd == GDO_CMD_STATUS) {
-    update_door_state((gdo_door_state_t)nibble);
-    update_light_state((gdo_light_state_t)((byte2 >> 1) & 1));
-    update_lock_state((gdo_lock_state_t)(byte2 & 1));
-    update_learn_state((gdo_learn_state_t)((byte1 >> 5) & 1));
-    if (g_config.obst_from_status) {
-      update_obstruction_state((gdo_obstruction_state_t)((byte1 >> 6) & 1));
-    }
-  } else if (cmd == GDO_CMD_LIGHT) {
-    handle_light_action((gdo_light_action_t)nibble);
-  } else if (cmd == GDO_CMD_MOTOR_ON) {
-    update_motor_state(GDO_MOTOR_STATE_ON);
-  } else if (cmd == GDO_CMD_DOOR_ACTION) {
-    update_button_state((gdo_button_state_t)((byte1 & 1) == 1)
-                            ? GDO_BUTTON_STATE_PRESSED
-                            : GDO_BUTTON_STATE_RELEASED);
-  } else if (cmd == GDO_CMD_MOTION) {
-    update_motion_state(GDO_MOTION_STATE_DETECTED);
-  } else if (cmd == GDO_CMD_OPENINGS) {
-    update_openings(nibble, ((byte1 << 8) | byte2));
-  } else if (cmd == GDO_CMD_SET_TTC) {
-    update_ttc((byte1 << 8) | byte2);
-  } else if (cmd == GDO_CMD_PAIRED_DEVICES) {
-    update_paired_devices(nibble, byte2);
-  } else if (cmd == GDO_CMD_BATTERY_STATUS) {
-    update_battery_state(byte1);
-  } else if ((g_status.door == GDO_DOOR_STATE_OPEN ||
-              g_status.door == GDO_DOOR_STATE_CLOSING) &&
-             cmd == GDO_CMD_OBST_1) {
-    g_status.door = GDO_DOOR_STATE_OPEN; // if the obstruction sensor tripped
-                                         // the door will go back to open state.
-    queue_event((gdo_event_t){GDO_EVENT_DOOR_POSITION_UPDATE});
-  } else {
-    ESP_LOGW(TAG, "Unhandled command: %03x (%s)", cmd, cmd_to_string(cmd));
-  }
-=======
-    uint32_t rolling = 0;
-    uint64_t fixed = 0;
-    uint32_t data = 0;
-
-    decode_wireline(packet, &rolling, &fixed, &data);
-
-    data &= ~0xf000;
-
-    if ((fixed & 0xFFFFFFFF) == g_status.client_id) { // my commands
-        ESP_LOGE(TAG, "received mine: rolling=%07" PRIx32 " fixed=%010" PRIx64 " data=%08" PRIx32, rolling, fixed, data);
-        return;
-    } else {
-        ESP_LOGI(TAG, "received rolling=%07" PRIx32 " fixed=%010" PRIx64 " data=%08" PRIx32, rolling, fixed, data);
-    }
-
-    gdo_command_t cmd = ((fixed >> 24) & 0xf00) | (data & 0xff);
-    uint8_t nibble = (data >> 8) & 0xff;
-    uint8_t byte1 = (data >> 16) & 0xff;
-    uint8_t byte2 = (data >> 24) & 0xff;
-
-    ESP_LOGI(TAG, "cmd=%03x (%s) byte2=%02x byte1=%02x nibble=%01x", cmd, cmd_to_string(cmd), byte2, byte1, nibble);
 
     if (cmd == GDO_CMD_STATUS) {
         update_door_state((gdo_door_state_t)nibble);
@@ -1711,73 +1413,10 @@
     } else {
         ESP_LOGD(TAG, "Unhandled command: %03x (%s)", cmd, cmd_to_string(cmd));
     }
->>>>>>> 69f5c9ec
 }
 
 /**
  * @brief Main task that handles all the events from the UART and other tasks.
-<<<<<<< HEAD
- */
-static void gdo_main_task(void *arg) {
-  uint8_t rx_buffer[GDO_PACKET_SIZE];
-  uint8_t rx_pending = 0;
-  uint8_t tx_pending = 0;
-  gdo_tx_message_t tx_message = {};
-  gdo_event_t event = {};
-  gdo_cb_event_t cb_event = GDO_CB_EVENT_MAX;
-  esp_err_t err = ESP_OK;
-
-  for (;;) {
-    if (xQueueReceive(gdo_event_queue, (void *)&event,
-                      (TickType_t)portMAX_DELAY)) {
-      cb_event = GDO_CB_EVENT_MAX;
-
-      switch ((int)event.gdo_event) {
-      case UART_BREAK:
-        // All messages from the GDO start with a break if using V2 protocol.
-        if (g_status.protocol == GDO_PROTOCOL_SEC_PLUS_V2) {
-          ++rx_pending;
-        }
-        break;
-      case UART_DATA:
-        if (!g_status.protocol) {
-          if (event.uart_event.size == 2) {
-            ESP_LOGD(TAG, "Received 2 bytes, using protocol V1");
-            g_status.protocol = GDO_PROTOCOL_SEC_PLUS_V1;
-          } else if (event.uart_event.size == 20 ||
-                     event.uart_event.size == 19 || rx_pending) {
-            ESP_LOGD(TAG, "Received %u bytes, using protocol V2",
-                     event.uart_event.size);
-            g_status.protocol = GDO_PROTOCOL_SEC_PLUS_V2;
-          } else {
-            ESP_LOGD(TAG, "Received %u bytes, unknown protocol",
-                     event.uart_event.size);
-            uart_flush(g_config.uart_num);
-          }
-        }
-
-        if (g_status.protocol == GDO_PROTOCOL_SEC_PLUS_V2) {
-          if (!rx_pending) {
-            // got a packet without a break first? ignore it.
-            ESP_LOGI(TAG, "Unexpected RX data, flushing.");
-            uart_flush(g_config.uart_num);
-            break;
-          }
-
-          if (event.uart_event.size != GDO_PACKET_SIZE) {
-            ESP_LOGD(TAG, "RX packet size %u, pending: %u",
-                     event.uart_event.size, rx_pending);
-            // Sometimes the break is interperated as a 0 byte and added to the
-            // packet So lets just dump the first byte(s) until we have our
-            // packet size.
-            while (event.uart_event.size > GDO_PACKET_SIZE) {
-              if (uart_read_bytes(g_config.uart_num, rx_buffer, 1, 0) < 0) {
-                ESP_LOGI(TAG, "RX buffer read error, flushing");
-                uart_flush(g_config.uart_num);
-                rx_pending = 0;
-                break;
-              }
-=======
 */
 static void gdo_main_task(void* arg) {
     uint8_t rx_buffer[RX_BUFFER_SIZE * 2]; // double the size to prevent overflow
@@ -1789,9 +1428,10 @@
     esp_err_t err = ESP_OK;
     uint32_t last_tx_time = 0;
 
-    for (;;) {
-        if (xQueueReceive(gdo_event_queue, (void*)&event, (TickType_t)portMAX_DELAY)) {
-            cb_event = GDO_CB_EVENT_MAX;
+  for (;;) {
+    if (xQueueReceive(gdo_event_queue, (void *)&event,
+                      (TickType_t)portMAX_DELAY)) {
+      cb_event = GDO_CB_EVENT_MAX;
 
             switch ((int)event.gdo_event) {
             case UART_BREAK:
@@ -2018,11 +1658,9 @@
                 break;
             case GDO_EVENT_UPDATE_TTC:
                 cb_event = GDO_CB_EVENT_UPDATE_TTC;
-                ESP_LOGI(TAG, "GDO_CB_EVENT_UPDATE_TTC");
                 break;
             case GDO_EVENT_SET_TTC:
                 cb_event = GDO_CB_EVENT_SET_TTC;
-                ESP_LOGI(TAG, "GDO_CB_EVENT_SET_TTC");
                 break;
             case GDO_EVENT_PAIRED_DEVICES_UPDATE:
                 cb_event = GDO_CB_EVENT_PAIRED_DEVICES;
@@ -2038,230 +1676,22 @@
                 break;
             }
 
-            if (cb_event < GDO_CB_EVENT_MAX && g_event_callback) {
-                g_event_callback(&g_status, cb_event, g_user_cb_arg);
-            }
-        }
-    }
-
-    vTaskDelete(NULL);
-}
-
-/******************************* STATUS FUNCTIONS ************************************/
+      if (cb_event < GDO_CB_EVENT_MAX && g_event_callback) {
+        g_event_callback(&g_status, cb_event, g_user_cb_arg);
+      }
+    }
+  }
+
+  vTaskDelete(NULL);
+}
+
+/*************************** STATUS FUNCTIONS ************************************/
 
 static void update_door_state(const gdo_door_state_t door_state) {
     static int64_t start_opening;
     static int64_t start_closing;
 
     ESP_LOGD(TAG, "Door state: %s", gdo_door_state_str[door_state]);
->>>>>>> 69f5c9ec
-
-              if (--event.uart_event.size < GDO_PACKET_SIZE) {
-                ESP_LOGI(TAG, "Incomplete packet received, ignoring");
-                uart_read_bytes(g_config.uart_num, rx_buffer,
-                                event.uart_event.size, 0);
-                --rx_pending;
-                break;
-              }
-            }
-          }
-
-          while (rx_pending) {
-            if (uart_read_bytes(g_config.uart_num, rx_buffer, GDO_PACKET_SIZE,
-                                0) == GDO_PACKET_SIZE) {
-              // check for the GDO packet start (0x55 01 00)
-              if (memcmp(rx_buffer, "\x55\x01\x00", 3) != 0) {
-                ESP_LOGE(TAG, "RX data signature error: 0x%02x%02x%02x",
-                         rx_buffer[0], rx_buffer[1], rx_buffer[2]);
-                rx_pending--;
-                continue;
-              }
-
-              print_buffer(g_status.protocol, rx_buffer, false);
-              decode_packet(rx_buffer);
-            } else {
-              ESP_LOGE(TAG, "RX buffer read error, %u pending messages.",
-                       rx_pending);
-            }
-            --rx_pending;
-          }
-        } else if (g_status.protocol == GDO_PROTOCOL_SEC_PLUS_V1) {
-          if (event.uart_event.size != GDO_PACKET_SIZE) {
-            ESP_LOGE(TAG, "RX data size error: %u", event.uart_event.size);
-            uart_read_bytes(g_config.uart_num, rx_buffer, event.uart_event.size,
-                            0);
-            break;
-          }
-
-          if (uart_read_bytes(g_config.uart_num, rx_buffer, GDO_PACKET_SIZE,
-                              0) == 2) {
-            print_buffer(g_status.protocol, rx_buffer, false);
-            decode_v1_packet(rx_buffer);
-          } else {
-            ESP_LOGE(TAG, "RX buffer read error");
-          }
-        }
-
-        // if we are wating to send a message add a new event to the queue to
-        // send it.
-        if (tx_pending) {
-          if (queue_event((gdo_event_t){GDO_EVENT_TX_PENDING}) == ESP_OK) {
-            --tx_pending; // decrement the pending count as the event will
-                          // increment it again.
-          }
-        }
-        break;
-      case UART_PARITY_ERR:
-        if (g_status.protocol == GDO_PROTOCOL_SEC_PLUS_V1) {
-          ESP_LOGE(TAG, "Parity error, check wiring?");
-        }
-        break;
-      case UART_BUFFER_FULL:
-        ESP_LOGE(TAG, "RX buffer full, flushing.");
-        uart_flush_input(g_config.uart_num);
-        xQueueReset(gdo_event_queue);
-        break;
-      case UART_FIFO_OVF:
-        ESP_LOGE(TAG, "RX FIFO overflow, flushing.");
-        uart_flush_input(g_config.uart_num);
-        xQueueReset(gdo_event_queue);
-        break;
-      case GDO_EVENT_TX_PENDING:
-        ++tx_pending;
-        if (rx_pending == 0) {
-          while (tx_pending) {
-            err = ESP_OK;
-            if (xQueueReceive(gdo_tx_queue, &tx_message, 0) == pdTRUE) {
-              if ((esp_timer_get_time() / 1000) - tx_message.sent_ms > 1500) {
-                err = ESP_ERR_TIMEOUT;
-              } else {
-                uint8_t retry_count = 2;
-                do {
-                  err = transmit_packet(tx_message.packet);
-                } while (err != ESP_OK && --retry_count);
-              }
-
-              free(tx_message.packet);
-            } else {
-              err = ESP_ERR_INVALID_ARG;
-            }
-<<<<<<< HEAD
-
-            if (err != ESP_OK) {
-              ESP_LOGE(TAG, "Failed to TX message: %s - %s",
-                       g_status.protocol == GDO_PROTOCOL_SEC_PLUS_V2
-                           ? cmd_to_string(tx_message.cmd)
-                           : v1_cmd_to_string(tx_message.cmd),
-                       esp_err_to_name(err));
-              // TODO: send message to app about the failure
-            } else {
-              ESP_LOGD(TAG, "Sent command: %s",
-                       g_status.protocol == GDO_PROTOCOL_SEC_PLUS_V2
-                           ? cmd_to_string(tx_message.cmd)
-                           : v1_cmd_to_string(tx_message.cmd));
-=======
-        }
-    } else {
-        esp_timer_stop(door_position_sync_timer);
-
-        if (door_state == GDO_DOOR_STATE_STOPPED) {
-            int delta = g_status.door_position - g_status.door_target;
-            if (delta < -5000 || delta > 5000) {
-                ESP_LOGE(TAG, "Door failed to reach target");
->>>>>>> 69f5c9ec
-            }
-
-            if (--tx_pending) {
-              esp_rom_delay_us(1300); // wait 1.3ms between packets
-            }
-          }
-        } else {
-          ESP_LOGD(TAG, "Collision detected");
-        }
-        break;
-      case GDO_EVENT_SYNC_COMPLETE:
-        cb_event = GDO_CB_EVENT_SYNCED;
-        break;
-      case GDO_EVENT_OBST:
-        cb_event = GDO_CB_EVENT_OBSTRUCTION;
-        break;
-      case GDO_EVENT_DOOR_POSITION_UPDATE:
-        cb_event = GDO_CB_EVENT_DOOR_POSITION;
-        break;
-      case GDO_EVENT_LIGHT_UPDATE:
-        cb_event = GDO_CB_EVENT_LIGHT;
-        break;
-      case GDO_EVENT_LOCK_UPDATE:
-        cb_event = GDO_CB_EVENT_LOCK;
-        break;
-      case GDO_EVENT_MOTOR_UPDATE:
-        cb_event = GDO_CB_EVENT_MOTOR;
-        break;
-      case GDO_EVENT_BUTTON_UPDATE:
-        cb_event = GDO_CB_EVENT_BUTTON;
-        break;
-      case GDO_EVENT_BATTERY_UPDATE:
-        cb_event = GDO_CB_EVENT_BATTERY;
-        break;
-      case GDO_EVENT_LEARN_UPDATE:
-        cb_event = GDO_CB_EVENT_LEARN;
-        break;
-      case GDO_EVENT_OPENINGS_UPDATE:
-        cb_event = GDO_CB_EVENT_OPENINGS;
-        break;
-      case GDO_EVENT_MOTION_UPDATE:
-        cb_event = GDO_CB_EVENT_MOTION;
-        break;
-      case GDO_EVENT_TTC_UPDATE:
-        cb_event = GDO_CB_EVENT_TTC;
-        break;
-      case GDO_EVENT_PAIRED_DEVICES_UPDATE:
-        cb_event = GDO_CB_EVENT_PAIRED_DEVICES;
-        break;
-      case GDO_EVENT_DOOR_OPEN_DURATION_MEASUREMENT:
-        cb_event = GDO_CB_EVENT_OPEN_DURATION_MEASURMENT;
-        break;
-      case GDO_EVENT_DOOR_CLOSE_DURATION_MEASUREMENT:
-        cb_event = GDO_CB_EVENT_CLOSE_DURATION_MEASURMENT;
-        break;
-      default:
-        ESP_LOGE(TAG, "Unhandled gdo event: %d", event.gdo_event);
-        break;
-      }
-
-      if (cb_event < GDO_CB_EVENT_MAX && g_event_callback) {
-        g_event_callback(&g_status, cb_event, g_user_cb_arg);
-      }
-    }
-  }
-
-  vTaskDelete(NULL);
-}
-
-/******************************* STATUS FUNCTIONS
- * ************************************/
-
-<<<<<<< HEAD
-static void update_door_state(const gdo_door_state_t door_state) {
-  static int64_t start_opening;
-  static int64_t start_closing;
-
-  if (door_state > GDO_DOOR_STATE_UNKNOWN && door_state < GDO_DOOR_STATE_MAX) {
-    esp_timer_stop(door_position_sync_timer);
-  } else {
-    // If we are still detecting the protcol and we get here but the door state
-    // is not valid, reset the protocol.
-    if (g_status.protocol == GDO_PROTOCOL_SEC_PLUS_V1 &&
-        g_status.door == GDO_DOOR_STATE_UNKNOWN && gdo_sync_task_handle) {
-      g_status.protocol = 0;
-    }
-    return;
-  }
-
-  ESP_LOGD(TAG, "Door state: %s", gdo_door_state_str[door_state]);
-  if (door_state == g_status.door) {
-    return;
-  }
 
   if (!g_status.open_ms) {
     if (door_state == GDO_DOOR_STATE_OPENING &&
@@ -2297,45 +1727,39 @@
     }
   }
 
-  if (door_state == GDO_DOOR_STATE_OPENING ||
-      door_state == GDO_DOOR_STATE_CLOSING) {
-    if (g_status.door_position >= 0 && g_status.close_ms > 0 &&
-        g_status.open_ms > 0) {
-      g_door_start_moving_ms = (uint32_t)((esp_timer_get_time() / 1000) - 1000);
-      if (esp_timer_start_periodic(door_position_sync_timer, 500 * 1000) !=
-          ESP_OK) {
-        ESP_LOGE(TAG, "Failed to start door position sync timer");
-      }
-    }
-  } else {
-    if (door_state == GDO_DOOR_STATE_STOPPED) {
-      int delta = g_status.door_position - g_status.door_target;
-      if (delta < -5000 || delta > 5000) {
-        ESP_LOGE(TAG, "Door failed to reach target");
-      }
-    } else if (door_state == GDO_DOOR_STATE_OPEN) {
-      g_status.door_position = 0;
-    } else if (door_state == GDO_DOOR_STATE_CLOSED) {
-      g_status.door_position = 10000;
-      if (g_status.protocol == GDO_PROTOCOL_SEC_PLUS_V2) {
-        get_openings();
-      }
-=======
+    if (door_state == GDO_DOOR_STATE_OPENING || door_state == GDO_DOOR_STATE_CLOSING) {
+        if (g_status.door_position >= 0 && g_status.close_ms > 0 && g_status.open_ms > 0) {
+            g_door_start_moving_ms = (uint32_t)((esp_timer_get_time() / 1000) - 1000);
+            if (esp_timer_start_periodic(door_position_sync_timer, 500 * 1000) != ESP_OK) {
+                ESP_LOGE(TAG, "Failed to start door position sync timer");
+            }
+        }
+    } else {
+        esp_timer_stop(door_position_sync_timer);
+
+        if (door_state == GDO_DOOR_STATE_STOPPED) {
+            int delta = g_status.door_position - g_status.door_target;
+            if (delta < -5000 || delta > 5000) {
+                ESP_LOGE(TAG, "Door failed to reach target");
+            }
+        } else if (door_state == GDO_DOOR_STATE_OPEN) {
+            g_status.door_position = 0;
+        } else if (door_state == GDO_DOOR_STATE_CLOSED) {
+            g_status.door_position = 10000;
+            if (g_status.protocol == GDO_PROTOCOL_SEC_PLUS_V2) {
+                get_openings();
+            }
+        }
+
+    g_door_start_moving_ms = 0;
+    g_status.motor = GDO_MOTOR_STATE_OFF;
+  }
+
     if (g_status.door == GDO_DOOR_STATE_UNKNOWN &&
         g_status.protocol & GDO_PROTOCOL_SEC_PLUS_V1 &&
         gdo_sync_task_handle) {
         xTaskNotifyGive(gdo_sync_task_handle);
->>>>>>> 69f5c9ec
-    }
-
-    g_door_start_moving_ms = 0;
-    g_status.motor = GDO_MOTOR_STATE_OFF;
-  }
-
-  if (g_status.door == GDO_DOOR_STATE_UNKNOWN &&
-      g_status.protocol == GDO_PROTOCOL_SEC_PLUS_V1 && gdo_sync_task_handle) {
-    xTaskNotifyGive(gdo_sync_task_handle);
-  }
+    }
 
   g_status.door = door_state;
   queue_event((gdo_event_t){GDO_EVENT_DOOR_POSITION_UPDATE});
@@ -2347,37 +1771,15 @@
  * @param type The type of paired devices to get the total for.
  */
 static void get_paired_devices(gdo_paired_device_type_t type) {
-<<<<<<< HEAD
   if (type >= GDO_PAIRED_DEVICE_TYPE_MAX) {
     ESP_LOGE(TAG, "Invalid paired device type");
     return;
   }
 
-  if (type == GDO_PAIRED_DEVICE_TYPE_ALL) {
-    queue_command(GDO_CMD_GET_PAIRED_DEVICES, GDO_PAIRED_DEVICE_TYPE_ALL, 0, 0);
-    queue_command(GDO_CMD_GET_PAIRED_DEVICES, GDO_PAIRED_DEVICE_TYPE_REMOTE, 0,
-                  0);
-    queue_command(GDO_CMD_GET_PAIRED_DEVICES, GDO_PAIRED_DEVICE_TYPE_KEYPAD, 0,
-                  0);
-    queue_command(GDO_CMD_GET_PAIRED_DEVICES,
-                  GDO_PAIRED_DEVICE_TYPE_WALL_CONTROL, 0, 0);
-    queue_command(GDO_CMD_GET_PAIRED_DEVICES, GDO_PAIRED_DEVICE_TYPE_ACCESSORY,
-                  0, 0);
-  } else {
     queue_command(GDO_CMD_GET_PAIRED_DEVICES, type, 0, 0);
-  }
-=======
-    if (type >= GDO_PAIRED_DEVICE_TYPE_MAX) {
-        ESP_LOGE(TAG, "Invalid paired device type");
-        return;
-    }
-
-    queue_command(GDO_CMD_GET_PAIRED_DEVICES, type, 0, 0);
->>>>>>> 69f5c9ec
-}
-
-/************************************ INLINE UTILITIES
- * **********************************/
+}
+
+/********************************* INLINE UTILITIES **********************************/
 
 /**
  * @brief Gets the current status of the GDO.
@@ -2400,19 +1802,6 @@
  * the encoding fails.
  */
 inline static esp_err_t send_door_action(gdo_door_action_t action) {
-<<<<<<< HEAD
-  esp_err_t err = ESP_OK;
-  if (g_status.protocol == GDO_PROTOCOL_SEC_PLUS_V1) {
-    return gdo_v1_toggle_cmd(V1_CMD_TOGGLE_DOOR_PRESS, 500000);
-  } else {
-    err = queue_command(GDO_CMD_DOOR_ACTION, action, 1, 1);
-    if (err == ESP_OK) {
-      --g_status.rolling_code; // only increment after the second command
-      err = queue_command(GDO_CMD_DOOR_ACTION, action, 0, 1);
-    }
-  }
-  return err;
-=======
     esp_err_t err = ESP_OK;
     if (g_status.protocol & GDO_PROTOCOL_SEC_PLUS_V1) {
         return gdo_v1_toggle_cmd(V1_CMD_TOGGLE_DOOR_PRESS);
@@ -2425,7 +1814,6 @@
     }
 
     return err;
->>>>>>> 69f5c9ec
 }
 
 /**
@@ -2433,17 +1821,9 @@
  * @param light_state The new light state to update to.
  */
 inline static void update_light_state(gdo_light_state_t light_state) {
-<<<<<<< HEAD
-  ESP_LOGD(TAG, "Light state: %s", gdo_light_state_str[light_state]);
-  if (light_state != g_status.light) {
-    g_status.light = light_state;
-    queue_event((gdo_event_t){GDO_EVENT_LIGHT_UPDATE});
-  }
-=======
     ESP_LOGD(TAG, "Light state: %s", gdo_light_state_str[light_state]);
     g_status.light = light_state;
     queue_event((gdo_event_t){GDO_EVENT_LIGHT_UPDATE});
->>>>>>> 69f5c9ec
 }
 
 /**
@@ -2451,17 +1831,9 @@
  * @param lock_state The new lock state to update to.
  */
 inline static void update_lock_state(gdo_lock_state_t lock_state) {
-<<<<<<< HEAD
-  ESP_LOGD(TAG, "Lock state: %s", gdo_lock_state_str[lock_state]);
-  if (lock_state != g_status.lock) {
-    g_status.lock = lock_state;
-    queue_event((gdo_event_t){GDO_EVENT_LOCK_UPDATE});
-  }
-=======
     ESP_LOGD(TAG, "Lock state: %s", gdo_lock_state_str[lock_state]);
     g_status.lock = lock_state;
     queue_event((gdo_event_t){GDO_EVENT_LOCK_UPDATE});
->>>>>>> 69f5c9ec
 }
 
 /**
@@ -2486,24 +1858,12 @@
  * @param learn_state The new learn state to update to.
  */
 inline static void update_learn_state(gdo_learn_state_t learn_state) {
-<<<<<<< HEAD
-  ESP_LOGD(TAG, "Learn state: %s", gdo_learn_state_str[learn_state]);
-  if (learn_state != g_status.learn) {
-    g_status.learn = learn_state;
-    queue_event((gdo_event_t){GDO_EVENT_LEARN_UPDATE});
-    if (learn_state == GDO_LEARN_STATE_INACTIVE &&
-        g_status.protocol == GDO_PROTOCOL_SEC_PLUS_V2) {
-      get_paired_devices(GDO_PAIRED_DEVICE_TYPE_ALL);
-    }
-  }
-=======
     ESP_LOGD(TAG, "Learn state: %s", gdo_learn_state_str[learn_state]);
     g_status.learn = learn_state;
     queue_event((gdo_event_t){GDO_EVENT_LEARN_UPDATE});
     if (learn_state == GDO_LEARN_STATE_INACTIVE && g_status.protocol == GDO_PROTOCOL_SEC_PLUS_V2) {
         get_paired_devices(GDO_PAIRED_DEVICE_TYPE_ALL);
     }
->>>>>>> 69f5c9ec
 }
 
 /**
@@ -2633,12 +1993,27 @@
  * @param ttc The new TTC to update to.
  */
 inline static void update_ttc(uint16_t ttc) {
-<<<<<<< HEAD
-  ESP_LOGD(TAG, "TTC: %u", ttc);
-  if (g_status.ttc_seconds != ttc) {
-    g_status.ttc_seconds = ttc;
-    queue_event((gdo_event_t){GDO_EVENT_TTC_UPDATE});
-  }
+    ESP_LOGI(TAG, "TTC Seconds remaining: %u", ttc);
+    if (g_status.ttc_seconds != ttc) {
+        g_status.ttc_seconds = ttc;
+    }
+}
+
+/**
+ * @brief Set the time to close
+ * @param time_to_close The new time to close set by the UI
+*/
+esp_err_t gdo_set_time_to_close(uint16_t time_to_close) {
+    g_ttc_delay_s = time_to_close;
+    g_status.ttc_enabled = (time_to_close > 0) ? 1 : 0;
+    esp_err_t err = ESP_OK;
+    uint8_t byte1 = (time_to_close >> 8);
+    uint8_t byte2 = (uint8_t)time_to_close;
+    uint8_t nibble = 1;
+    update_ttc(time_to_close);
+    queue_command(GDO_CMD_SET_TTC, nibble, byte1, byte2);
+    queue_event((gdo_event_t){GDO_EVENT_SET_TTC});
+    return err;
 }
 
 /**
@@ -2672,61 +2047,9 @@
     g_status.paired_devices.total_accessories = count;
   }
 
-  if (changed) {
-    queue_event((gdo_event_t){GDO_EVENT_PAIRED_DEVICES_UPDATE});
-  }
-=======
-    ESP_LOGI(TAG, "TTC Seconds remaining: %u", ttc);
-    if (g_status.ttc_seconds != ttc) {
-        g_status.ttc_seconds = ttc;
-    }
-}
-
-/**
- * @brief Set the time to close
- * @param time_to_close The new time to close set by the UI
-*/
-esp_err_t gdo_set_time_to_close(uint16_t time_to_close) {
-    g_ttc_delay_s = time_to_close;
-    g_status.ttc_enabled = (time_to_close > 0) ? 1 : 0;
-    esp_err_t err = ESP_OK;
-    uint8_t byte1 = (time_to_close >> 8);
-    uint8_t byte2 = (uint8_t)time_to_close;
-    uint8_t nibble = 1;
-    update_ttc(time_to_close);
-    queue_command(GDO_CMD_SET_TTC, nibble, byte1, byte2);
-    queue_event((gdo_event_t){GDO_EVENT_SET_TTC});
-    return err;
-}
-
-/**
- * @brief Updates the local paired devices count and queues an event if it has changed.
- * @param type The type of paired devices to update.
-*/
-inline static void update_paired_devices(gdo_paired_device_type_t type, uint8_t count) {
-    ESP_LOGD(TAG, "Paired devices: %u", count);
-    bool changed = false;
-    if (type == GDO_PAIRED_DEVICE_TYPE_ALL && g_status.paired_devices.total_all != count) {
-        changed = true;
-        g_status.paired_devices.total_all = count;
-    } else if (type == GDO_PAIRED_DEVICE_TYPE_REMOTE && g_status.paired_devices.total_remotes != count) {
-        changed = true;
-        g_status.paired_devices.total_remotes = count;
-    } else if (type == GDO_PAIRED_DEVICE_TYPE_KEYPAD && g_status.paired_devices.total_keypads != count) {
-        changed = true;
-        g_status.paired_devices.total_keypads = count;
-    } else if (type == GDO_PAIRED_DEVICE_TYPE_WALL_CONTROL && g_status.paired_devices.total_wall_controls != count) {
-        changed = true;
-        g_status.paired_devices.total_wall_controls = count;
-    } else if (type == GDO_PAIRED_DEVICE_TYPE_ACCESSORY && g_status.paired_devices.total_accessories != count) {
-        changed = true;
-        g_status.paired_devices.total_accessories = count;
-    }
-
     if (g_status.synced && changed) {
         queue_event((gdo_event_t){GDO_EVENT_PAIRED_DEVICES_UPDATE});
     }
->>>>>>> 69f5c9ec
 }
 
 /**
